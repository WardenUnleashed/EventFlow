redirects: on
source https://www.nuget.org/api/v2/

nuget Autofac 3.5.2
nuget Autofac.Owin 3.1.0
nuget Autofac.WebApi2 3.4.0
nuget Autofac.WebApi2.Owin 3.2.0
nuget Dapper 1.42
nuget dbup 3.3.0
nuget Elasticsearch.Net 1.7.1
nuget Elasticsearch.Net.JsonNET 1.7.1
nuget EventStore.Client 3.4.0
nuget Hangfire.Core 1.5.3
nuget Hangfire.SqlServer 1.5.3
nuget JetBrains.Annotations 10.0.0
nuget Microsoft.AspNet.WebApi.Client 5.2.3
nuget Microsoft.AspNet.WebApi.Core 5.2.3
nuget Microsoft.AspNet.WebApi.Owin 5.2.3
nuget Microsoft.AspNet.WebApi.OwinSelfHost 5.2.3
nuget Microsoft.Owin 3.0.1
nuget Microsoft.Owin.Host.HttpListener
nuget Microsoft.Owin.Hosting 3.0.1
nuget NEST 1.7.1
nuget Newtonsoft.Json 7.0.1
nuget Owin 1.0
nuget RabbitMQ.Client 3.6.0
nuget System.Data.SQLite.Core 1.0.99

group Build
	redirects: off
	source https://www.nuget.org/api/v2/

	nuget cake
	nuget GitVersion.CommandLine
	nuget ilmerge 2.14.1208
<<<<<<< HEAD
	nuget OpenCover
	nuget NUnit.Console ~> 3.0
=======
	nuget NuGet.CommandLine
	nuget NUnit.Runners 2.6.4

>>>>>>> b5006762

group Test
	redirects: on
	source https://www.nuget.org/api/v2/
	
	nuget AutoFixture 3.38.1
	nuget AutoFixture.AutoMoq 3.31.1
	nuget FluentAssertions 4.2.1
	nuget Helpz 0.1.8
	nuget Moq 4.2.1510.2205
	nuget NUnit ~> 3.0<|MERGE_RESOLUTION|>--- conflicted
+++ resolved
@@ -18,8 +18,8 @@
 nuget Microsoft.AspNet.WebApi.Owin 5.2.3
 nuget Microsoft.AspNet.WebApi.OwinSelfHost 5.2.3
 nuget Microsoft.Owin 3.0.1
-nuget Microsoft.Owin.Host.HttpListener
-nuget Microsoft.Owin.Hosting 3.0.1
+nuget Microsoft.Owin.Host.HttpListener 3.0.1
+nuget Microsoft.Owin.Hosting 3.0.1 
 nuget NEST 1.7.1
 nuget Newtonsoft.Json 7.0.1
 nuget Owin 1.0
@@ -33,22 +33,17 @@
 	nuget cake
 	nuget GitVersion.CommandLine
 	nuget ilmerge 2.14.1208
-<<<<<<< HEAD
-	nuget OpenCover
-	nuget NUnit.Console ~> 3.0
-=======
 	nuget NuGet.CommandLine
 	nuget NUnit.Runners 2.6.4
-
->>>>>>> b5006762
+	nuget OpenCover
 
 group Test
 	redirects: on
 	source https://www.nuget.org/api/v2/
 	
 	nuget AutoFixture 3.38.1
-	nuget AutoFixture.AutoMoq 3.31.1
+	nuget AutoFixture.AutoMoq 3.31.1 framework: >= net451
 	nuget FluentAssertions 4.2.1
-	nuget Helpz 0.1.8
+	nuget Helpz 0.1.8 framework: >= net451
 	nuget Moq 4.2.1510.2205
 	nuget NUnit ~> 3.0