--- conflicted
+++ resolved
@@ -1,10 +1,7 @@
 ### New in 0.72 (not released yet)
 
-<<<<<<< HEAD
 * New: `EventFlow.TestHelpers` are now released as .NET Standard as well
-=======
 * Fix: Upgrade `EventStore.Client` to v5.0.1 and use it for both .NET Framework and .NET Core
->>>>>>> 35a79037
 * Fix: Storing events in MS SQL Server using `MsSqlEventPersistence` now correctly
   handles non-ANSI unicode characters in strings.
 * Fix: Source link integration now works correctly
