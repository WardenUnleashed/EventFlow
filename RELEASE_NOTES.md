### New in 0.69 (not released yet)

<<<<<<< HEAD
* New: Added configuration option to set the "point of no return" when using
  cancellation tokens. After this point in processing, cancellation tokens
  are ignored: 
  `options.Configure(c => c.CancellationBoundary = CancellationBoundary.BeforeCommittingEvents)`
* Fix: Added the schema `dbo` to the `eventdatamodel_list_type` in script 
  `0002 - Create eventdatamodel_list_type.sql` for `EventFlow.MsSql`.
=======
* New: Added `EventFlowOptions.RunOnStartup<TBootstrap>` extension method to
  register `IBootstrap` types that should run on application startup.
* New: Support for async read model updates (`IAmAsyncReadModelFor`).
  You can mix and match asynchronous and synchronous updates, 
  as long as you don't subscribe to the same event in both ways.
* Fix: Added the schema `dbo` to the `eventdatamodel_list_type` in script `0002 - Create eventdatamodel_list_type.sql` for `EventFlow.MsSql`.
>>>>>>> 047388d5
* Fix: `LoadAllCommittedEvents` now correctly handles cases where the 
  `GlobalSequenceNumber` column contains gaps larger than the page size. This bug
  lead to incomplete event application when using the `ReadModelPopulator` (see #564).
* Fix: `IResolver.Resolve<T>()` and `IResolver.Resolve(Type)` now throw an
  exception for unregistered services when using `EventFlow.DependencyInjection`.
* Minor fix: Fixed stack overflow in `ValidateRegistrations` when decorator
  components are co-located together with other components that are registed using
  `Add*`-methods

### New in 0.68.3728 (released 2018-12-03)

* Breaking: Changed name of namespace of the projects AspNetCore `EventFlow.Aspnetcore`
  to `EventFlow.AspNetCore`
* Fix: Ignore multiple loads of the same saga

### New in 0.67.3697 (released 2018-10-14)

* New: Expose `Lifetime.Scoped` through the EventFLow service registration
  interface
* New: Upgrade NEST version to 6.1.0 and Hangfire.Core to 1.6.20
  Now Elasticsearch provide one index per document. If `ElasticsearchTypeAttribute`
  is used the index is map with the Name value as an alias.
  When `ElasticsearchReadModelStore` delete all documents, it will delete 
  all indexes linked to the alias.
* Fix: Internal IoC (remember its just for testing) now correctly invokes
  `IDisposable.Dispose()` on scope and container dispose

### New in 0.66.3673 (released 2018-09-30)

*  **Critical fix:** - fix issue where the process using EventFlow could hang using
   100% CPU due to unsynchronized Dictionary access, See #541.

### New in 0.65.3664 (released 2018-09-22)

* New: Entity Framework Core support in the form of the new `EventFlow.EntityFramework` NuGet
  package. It has been tested with the following stacks.
  - EF Core In-Memory Database Provider
  - SQLite
  - SQL Server
  - PostgreSQL
* Minor: Performance improvement of storing events for `EventFlow.PostgreSql`

### New in 0.64.3598 (released 2018-08-24)

* New: Added .NET standard support for SQLite

### New in 0.63.3581 (released 2018-08-07)

* New: PostgreSQL support in the form of the new `EventFlow.PostgreSql` NuGet package

### New in 0.62.3569 (released 2018-07-05)

* New: Created `AggregateReadStoreManager<,,,>` which is a new read store manager
  for read models that have a 1-to-1 relation with an aggregate. If read models get
  out of sync, or events are applied in different order, events are either fecthed
  or skipped. Added extensions to allow registration.
  - `UseInMemoryReadStoreFor<,,>`
  - `UseElasticsearchReadModelFor<,,>`
  - `UseMssqlReadModelFor<,,>`
  - `UseSQLiteReadModelFor<,,>`
* New: Added `ReadModelId` and `IsNew` properties to the context object that is
  available to a read model inside the `Apply` methods in order to better support
  scenarios where a single event affects multiple read model instances.
* Minor: Applying events to a snapshot will now have the correct `Version` set
  inside the `Apply` methods.
* Minor: Trying to apply events in the wrong order will now throw an exception.

### New in 0.61.3524 (released 2018-06-26)

* New: Support for `Microsoft.Extensions.DependencyInjection` (`IServiceProvider`
  and `IServiceCollection`) using the `EventFlow.DependencyInjection` NuGet package.

  Add it to your ASP.NET Core 2.0 application:
  ```csharp
	public void ConfigureServices(IServiceCollection services)
	{
		services.AddMvc();
		services.AddEventFlow(o => o.AddDefaults(MyDomainAssembly));
	}
  ```
  Or use it explicitly:
  ```csharp
	EventFlowOptions.New.
		.UseServiceCollection()
		...
		.CreateServiceProvider();
  ```
* New: Package `EventFlow.Autofac` now references Autofac 3.5.2 for .NET
  framework 4.5.1 (down from Autofac v4.5.0)
* Fixed: Constructor injection of scoped instances into query handlers

### New in 0.60.3490 (released 2018-06-18)

* New: Implemented optimistic concurrency checks for MSSQL, SQLite and
  Elasticsearch read models
* New: Added .NET standard support for EventStore
* New: Delete read models by invoking `context.MarkForDeletion()` in an Apply method
* Minor: Removed unnecessary transaction in EventStore persistance
* Fixed: Read model SQL schema is no longer ignored for `Table` attribute

### New in 0.59.3396 (released 2018-05-23)

* Fix: Commands are now correctly published when no events are emitted from a saga
  after handling a domain event
* Minor fix: Updated name of Primary Key for MSSQL Snapshot Store to be different
  from MSSQL Event Store, so both can be used in the same database without conflicts

### New in 0.58.3377 (released 2018-05-15)

* Minor fix: Corrected log in `CommandBus` regarding events emitted due to command

### New in 0.57.3359 (released 2018-04-30)

* Fixed: AggregateException/InvalidOperationException when reading and updating
  an aggregate from different threads at the same time using `InMemoryEventPersistence`
* New: .NET standard 1.6 and 2.0 support for `EventFlow.MsSql` package

### New in 0.56.3328 (released 2018-04-24)

* New: Allow enums to be used in `SingleValueObject<T>` and protect from
  undefined enum values

### New in 0.55.3323 (released 2018-04-24)

* Fixed: Re-populating events to read models that span multiple aggregates
  now has events orderd by timestamp instead of sequence numbers, i.e., events
  from aggregates with higher sequences numbers isn't forced last
* New: Trigger sagas without the need of any domain events by using
  `ISagaStore.UpdateAsync(...)`
* New: .NET standard 2.0 (still supports 1.6) support added to these
  NuGet packages
  - EventFlow
  - EventFlow.Autofac
  - EventFlow.Elasticsearch
  - EventFlow.Hangfire
  - EventFlow.Sql

### New in 0.54.3261 (released 2018-02-25)

- **Critical fix:** `SagaAggregateStore` was incorrectly putting an object reference
  into its memory cache causing an object already disposed exception when working with
  sagas
- New: Added [LibLog](https://github.com/damianh/LibLog), enable by
  calling the `IEventFlowOptions.UseLibLog(...)` extension

### New in 0.53.3204 (released 2018-01-25)

* New: Allow events to have multiple `EventVersion` attributes
* Fixed: `ReflectionHelper.CompileMethodInvocation` now recognises
  `private` methods.

### New in 0.52.3178 (released 2017-11-02)

* Fixed: `.UseFilesEventStore` now uses a thread safe singleton instance for
  file system persistence, making it suitable for use in multi-threaded unit
  tests. Please don't use the files event store in production scenarios
* New: Support for unicode characters in type names. This simplifies using an
  [ubiquitous language](http://www.jamesshore.com/Agile-Book/ubiquitous_language.html)
  in non-english domains
* Fixed: Include hyphen in prefix validation for identity values. This fixes a bug
  where invalid identities could be created (e.g. `ThingyId.With("thingyINVALID-a41e...")`)

### New in 0.51.3155 (released 2017-10-25)

* New: Removed the `new()` requirement for read models
* New: If `ISagaLocator.LocateSagaAsync` cannot identify the saga for a given
  event, it may now return `Task.FromResult(null)` in order to short-circuit
  the dispatching process. This might be useful in cases where some instances
  of an event belong to a saga process while others don't
* Fixed: `StringExtensions.ToSha256()` can now be safely used from
  concurrent threads

### New in 0.50.3124 (released 2017-10-21)

* New: While EventFlow tries to limit the about of painful API changes, the
  introduction of execution/command results are considered a necessary step
  towards as better API.

  Commands and command handlers have been updated to support execution
  results. Execution results is meant to be an alternative to throwing domain
  exceptions to do application flow. In short, before you were required to
  throw an exception if you wanted to abort execution and "return" a failure
  message.

  The introduction of execution results changes this, as it allows
  returning a failed result that is passed all the way back to the command
  publisher. Execution results are generic and can thus contain e.g. any
  validation results that a UI might need. The `ICommandBus.PublishAsync`
  signature has changed to reflect this.

  from
  ```csharp
      Task<ISourceId> PublishAsync<TAggregate, TIdentity, TSourceIdentity>(
        ICommand<TAggregate, TIdentity, TSourceIdentity> command)
        where TAggregate : IAggregateRoot<TIdentity>
        where TIdentity : IIdentity
        where TSourceIdentity : ISourceId
  ```
  to
  ```csharp
      Task<TExecutionResult> PublishAsync<TAggregate, TIdentity, TExecutionResult>(
        ICommand<TAggregate, TIdentity, TExecutionResult> command,
        CancellationToken cancellationToken)
        where TAggregate : IAggregateRoot<TIdentity>
        where TIdentity : IIdentity
        where TExecutionResult : IExecutionResult
  ```

  Command handler signature has changed from

  ```csharp
      Task ExecuteAsync(
          TAggregate aggregate,
          TCommand command,
          CancellationToken cancellationToken);
  ```
  to
  ```csharp
      Task<TExecutionResult> ExecuteCommandAsync(
          TAggregate aggregate,
          TCommand command,
          CancellationToken cancellationToken)
  ```

  Migrating to the new structure should be seamless if your current code base
  inherits its command handlers from the provided `CommandHandler<,,>` base
  class.

* Breaking: Source IDs on commands have been reworked to "make room" for
  execution results on commands. The generic parameter from `ICommand<,,>`
  and `ICommandHandler<,,,>` has been removed in favor of the new execution
  results. `ICommand.SourceId` is now of type `ISourceId` instead of using
  the generic type and the `ICommandBus.PublishAsync` no longer returns
  `Task<ISourceId>`

  To get code that behaves similar to the previous version, simply take the
  `ISourceId` from the command, i.e., instead of this

  ```csharp
  var sourceId = await commandBus.PublishAsync(command);
  ```
  write this
  ```csharp
  await commandBus.PublishAsync(command);
  var sourceId = command.SourceId;
  ```
  (`CancellationToken` and `.ConfigureAwait(false)` omitted fromt he above)

* Breaking: Upgraded NuGet dependency on `RabbitMQ.Client` from `>= 4.1.3`
  to `>= 5.0.1`

### New in 0.49.3031 (released 2017-09-07)

* Breaking: Upgraded `EventStore.Client` dependency to version 4.0
* Breaking: Changed target framework for `EventFlow.EventStores.EventStore` to
  .NET 4.6.2 as required by `EventStore.Client` NuGet dependency
* Fix: `EventFlow.Hangfire` now depends on `Hangfire.Core` instead of
  `Hangfire`
* New: Added an overload to `IDomainEventPublisher.PublishAsync` that isn't
  generic and doesn't require an aggregate ID
* New: Added `IReadModelPopulator.DeleteAsync` that allows deletion of single
  read models
* Obsolete: `IDomainEventPublisher.PublishAsync<,>` (generic) in favor of the
  new less restrictive non-generic overload

### New in 0.48.2937 (released 2017-07-11)

* Breaking: Moved non-async methods on `IReadModelPopulator` to extension
  methods
* New: Added non-generic overloads for purge and populate methods on
  `IReadModelPopulator`
* New: Provided `EventFlow.TestHelpers` which contains several test suites
  that is useful when developing event and read model stores for EventFlow.
  The package is an initial release and its interface is unstable and
  subject to change
* New: Now possible to configure retry delay for MSSQL error `40501` (server
  too busy) using `IMsSqlConfiguration.SetServerBusyRetryDelay(RetryDelay)`
* New: Now possible to configure the retry count of transient exceptions for
  MSSQL and SQLite using the `ISqlConfiguration.SetTransientRetryCount(int)`
* Fixed: Added MSSQL error codes `10928`, `10929`, `18401` and `40540` as well
  as a few native `Win32Exception` exceptions to the list treated as transient
  errors, i.e., EventFlow will automatically retry if the server returns one
  of these

### New in 0.47.2894 (released 2017-06-28)

* New: To be more explicit, `IEventFlowOpions.AddSynchronousSubscriber<,,,>` and
  `IEventFlowOpions.AddAsynchronousSubscriber<,,,>` generic methods
* Fix: `IEventFlowOpions.AddSubscriber`, `IEventFlowOpions.AddSubscribers` and
  `IEventFlowOpions.AddDefaults` now correctly registers implementations of
  `ISubscribeAsynchronousTo<,,>`
* Obsolete:  `IEventFlowOpions.AddSubscriber` is marked obsolete in favor of its
  explicite counterparts

### New in 0.46.2886 (released 2017-05-29)

* Fix: EventFlow now uses a Autofac lifetime scope for validating service
  registrations when `IEventFlowOpions.CreateResolver(true)` is invoked.
  Previously services were created but never disposed as they were resolved
  using the root container

### New in 0.45.2877 (released 2017-05-28)

* Breaking: Asynchronous subscribers are now **disabled by default**, i.e.,
  any implementations of `ISubscribeAsynchronousTo<,,>` wont get invoked
  unless enabled
  ```
  eventFlowOptions.Configure(c => IsAsynchronousSubscribersEnabled = true);
  ```
  the `ITaskRunner` has been removed and asynchronous subscribers are now
  invoked using a new scheduled job that's scheduled to run right after the
  domain events are emitted. Using the `ITaskRunner` led to unexpected task
  terminations, especially if EventFlow was hosted in IIS. If enabling
  asynchronous subscribers, please _make sure_ to configure proper job
  scheduling, e.g. by using the `EventFlow.Hangfire` NuGet package. The default
  job scheduler is `InstantJobScheduler`, which executes jobs _synchronously_,
  giving a end result similar to that of synchronous subscribers
* Breaking: `InstantJobScheduler`, the default in-memory scheduler if nothing
  is configured, now swallows all job exceptions and logs them as errors. This
  ensure that the `InstantJobScheduler` behaves as any other out-of-process
  job scheduler

### New in 0.44.2832 (released 2017-05-12)

* New: .NET Standard 1.6 support for the following NuGet packages
  - `EventFlow`
  - `EventFlow.Autofac`
  - `EventFlow.Elasticsearch`
  - `EventFlow.Hangfire`
  - `EventFlow.RabbitMQ`
* Fixed: Removed dependency `Microsoft.Owin.Host.HttpListener` from
  `EventFlow.Owin` as it doesn't need it

### New in 0.43.2806 (released 2017-05-05)

* Breaking: Updated _all_ NuGet package dependencies to their latest versions
* New: EventFlow now embeds PDB and source code within the assemblies using
  [SourceLink](https://github.com/ctaggart/SourceLink) (GitLink now removed)

### New in 0.42.2755 (released 2017-05-02)

* Fixed: The deterministic `IDomainEvent.Metadata.EventId` is now correctly
  based on the both the aggregate identity and the aggregate sequence number,
  instead of merely the aggregate identity
* Fixed: [GitLink](https://github.com/gittools/gitlink) PDB source URLs

### New in 0.41.2727 (released 2017-04-27)

* New: NuGet packages now contain PDB files with links to GitHub
  (thanks to [GitLink](https://github.com/gittools/gitlink)). Be sure
  to check `Enable source server support` to be able to step through
  the EventFlow source code. See GitLink documentation for details
* Fixed: Fixed a bug in how EventFlow registers singletons with Autofac
  that made Autofac invoke `IDisposable.Dispose()` upon disposing
  lifetime scopes

### New in 0.40.2590 (released 2017-03-30)

* New: Updated EventFlow logo (thanks @olholm)
* Fixed: Corrected logo path in NuGet packages

### New in 0.39.2553 (released 2017-01-16)

* New: Autofac is no longer IL merged into the `EventFlow` core NuGet package.
  This is both in preparation for .NET Core and to simplify the build process.
  EventFlow now ships with a custom IoC container by default. The Autofac based
  IoC container is still available via the `EventFlow.Autofac` and will
  continue to be supported as it is recommended for production use
* New: An IoC container based aggregate root factory is now the default
  aggregate factory. The old implementation merely invoked a constructor
  with the aggregate ID as argument. The new default also checks if any
  additional services are required for the constructor making the distinction
  between the two obsolete
* New: `Command<,,>` now inherits from `ValueObject`
* Obsolete: `UseResolverAggregateRootFactory()` and `UseAutofacAggregateRootFactory()`
  are marked as obsolete as this is now the default. The current implementation
  of these methods does nothing
* Obsolete: All `IEventFlowOptions.AddAggregateRoots(...)` overloads are obsolete,
  the aggregate factory no longer has any need for the aggregate types to be
  registered with the container. The current implementation of the method does
  nothing

### New in 0.38.2454 (released 2016-12-02)

* Fix: Single aggregate read models can now be re-populated again

### New in 0.37.2424 (released 2016-11-08)

* Breaking: Remove the following empty and deprecated MSSQL NuGet packages. If
  you use any of these packages, then switch to the `EventFlow.MsSql` package
  - `EventFlow.EventStores.MsSql`
  - `EventFlow.ReadStores.MsSql`
* Breaking: `ITaskRunner.Run(...)` has changed signature. The task factory now
  gets an instance of `IResolver` that is valid for the duration of the task
  execution
* Fixed: The resolver scope of `ISubscribeAsynchronousTo<,,>` is now valid for
  the duration of the domain handling
* New: Documentation is now released in HTML format along with NuGet packages.
  Access the ZIP file from the GitHub releases page

### New in 0.36.2315 (released 2016-10-18)

* New: Documentation is now hosted at http://docs.geteventflow.net/ and
  http://eventflow.readthedocs.io/ and while documentation is still kept
  along the source code, the documentation files have been converted from
  markdown to reStructuredText
* New: Added `ISubscribeAsynchronousTo<,,>` as an alternative to the existing
  `ISubscribeSynchronousTo<,,>`, which allow domain event subscribers to be
  executed using the new `ITaskRunner`
* New: Added `ITaskRunner` for which the default implementation is mere a thin
  wrapper around `Task.Run(...)` with some logging added. Implemting this
  interface allows control of how EventFlows runs tasks. Please note that
  EventFlow will only use `ITaskRunner` in very limited cases, e.g. if
  there's implantations of `ISubscribeAsynchronousTo<,,>`

### New in 0.35.2247 (released 2016-09-06)

* Fixed: `IAggregateStore.UpdateAsync` and `StoreAsync` now publishes committed
  events as expected. This basically means that its now possible to circumvent the
  command and command handler pattern and use the `IAggregateStore.UpdateAsync`
  directly to modify an aggregate root
* Fixed: Domain events emitted from aggregate sagas are now published

### New in 0.34.2221 (released 2016-08-23)

* **New core feature:** EventFlow now support sagas, also known as process
  managers. The use of sagas is opt-in. Currently EventFlow only supports sagas
  based on aggregate roots, but its possible to implement a custom saga store.
  Consult the documentation for details on how to get started using sagas
* New: Added `IMemoryCache` for which the default implementation is a thin
  wrapper for the .NET built-in `MemoryCache`. EventFlow relies on extensive use
  of reflection and the internal parts of EventFlow will move to this
  implementation for caching internal reflection results to allow better control
  of EventFlow memory usage. Invoke the `UsePermanentMemoryCache()` extension
  method on `IEventFlowOptions` to have EventFlow use the previous cache
  behavior using `ConcurrentDictionary<,,>` based in-memory cache
* New: Added `Identity<>.With(Guid)` which allows identities to be created
  based on a specific `Guid`
* New: Added `Identity<>.GetGuid()` which returns the internal `Guid`

### New in 0.33.2190 (released 2016-08-16)

* Fixed: Fixed regression in `v0.32.2163` by adding NuGet package reference
  `DbUp` to `EventFlow.Sql`. The package was previously ILMerged.
* Fixed: Correct NuGet package project URL
  - Old: https://github.com/rasmus/EventFlow
  - New: https://github.com/eventflow/EventFlow

### New in 0.32.2163 (released 2016-07-04)

* Breaking: This release contains several breaking changes related to
  Elasticsearch read models
  - Elasticsearch NuGet package has been renamed to `EventFlow.Elasticsearch`
  - Upgraded Elasticsearch dependencies to version 2.3.3
  - Purging all read models from Elasticsearch for a specific type now
    **deletes the index** instead of doing a _delete by query_. Make sure to
    create a separate index for each read model. Delete by query has been
    [moved to a plugin in Elasticsearch 2.x](https://www.elastic.co/blog/core-delete-by-query-is-a-plugin) and
    deleting the entire index is now recommended
  - The default index for a read model is now `eventflow-[lower case type name]`,
    e.g. `eventflow-thingyreadmodel`, instead of merely `eventflow`
* Breaking: The following NuGet dependencies have been updated
  - `Elasticsearch.Net` v2.3.3 (up from v1.7.1)
  - `Elasticsearch.Net.JsonNET` removed
  - `NEST` v2.3.3 (up from v1.7.1)
  - `Newtonsoft.Json` v8.0.3 (up from v7.0.1)
* Breaking: Several non-async methods have been moved from the following
  interfaces to extension methods and a few additional overloads have
  been created
  - `IEventStore`
  - `ICommandBus`

### New in 0.31.2106 (released 2016-06-30)

* New: EventFlow can now be configured to throw exceptions thrown by subscribers
  by `options.Configure(c => c.ThrowSubscriberExceptions = true)`
* New: Added an `ICommandScheduler` for easy scheduling of commands

### New in 0.30.2019 (released 2016-06-16)

* Breaking: To simplify the EventFlow NuGet package structure, the two NuGet
  packages `EventFlow.EventStores.MsSql` and `EventFlow.ReadStores.MsSql` have
  been discontinued and their functionality move to the existing package
  `EventFlow.MsSql`. The embedded SQL scripts have been made idempotent making
  the upgrade a simple operation of merely using the new name spaces. To make
  the upgrade easier, the deprecated NuGet packages will still be uploaded,
  but will not contain anything
* Fixed: When configuring Elasticsearch and using the overload of
  `ConfigureElasticsearch` that takes multiple of URLs, `SniffingConnectionPool`
  is now used instead of `StaticConnectionPool` and with sniff life span of five
  minutes

### New in 0.29.1973 (released 2016-04-19)

* Breaking: `IAggregateRoot` has some breaking changes. If these methods aren't
  used (which is considered the typical case), then the base class
  `AggregateRoot<,,>` will automatically handle it
  - `CommitAsync` has an additional `ISnapshotStore` parameter. If you don't
    use snapshot aggregates, then you can safely pass `null`
  - `LoadAsync` is a new method that lets the aggregate control how its
    loaded fromt the event- and snapshot stores
* **New core feature:** EventFlow now support snapshot creation for aggregate
  roots. The EventFlow documentation has been updated to include a guide on
  how to get started using snapshots. Snapshots are basically an opt-in optimized
  method for handling long-lived aggregate roots. Snapshot support in EventFlow
  introduces several new elements, read the documentation to get an overview.
  Currently EventFlow offers the following snapshot stores
  - In-memory
  - Microsoft SQL Server
* New: The `IAggregateStore` is introduced, which provides a cleaner interface
  for manipulating aggregate roots. The most important method is the
  `UpdateAsync` which allows easy updates to aggregate roots without the need
  for a command and command handler
  - `LoadAsync`
  - `UpdateAsync`
  - `StoreAsync`
* New: `IEventStore` now supports loading events from a specific version using
  the new overload of `LoadEventsAsync` that takes a `fromEventSequenceNumber`
  argument
* New: `IMsSqlDatabaseMigrator` now has a overloaded method named
  `MigrateDatabaseUsingScripts` that takes an `IEnumerable<SqlScript>`
  enabling specific scripts to be used in a database migration
* New: Added suport to use EventStore persistence with connection strings
  instead IPs only
* Obsolete: The following aggregate related methods on `IEventStore` has been
  marked as obsolete in favor of the new `IAggregateStore`. The methods will be
  removed at some point in the future
  - `LoadAggregateAsync`
  - `LoadAggregate`

### New in 0.28.1852 (released 2016-04-05)

* **Critical fix:** `OptimisticConcurrencyRetryStrategy` now correctly only
  states that `OptimisticConcurrencyException` should be retried. Before
  _ALL_ exceptions from the event stores were retried, not only the transient!
  If you have inadvertently become dependent on this bug, then implement your
  own `IOptimisticConcurrencyRetryStrategy` that has the old behavior
* Fixed: `OptimisticConcurrencyRetryStrategy` has a off-by-one error that caused
  it to retry one less that it actually should
* Fixed: Prevent `abstract ICommandHandler<,,,>` from being registered in
   `EventFlowOptionsCommandHandlerExtensions.AddCommandHandlers(...)`
* Fixed: Prevent `abstract IEventUpgrader<,>` from being registered in
   `EventFlowOptionsEventUpgradersExtensions.AddEventUpgraders(...)`
* Fixed: Prevent `abstract IMetadataProvider` from being registered in
   `EventFlowOptionsMetadataProvidersExtensions.AddMetadataProviders(...)`
* Fixed: Prevent `abstract IQueryHandler<,>` from being registered in
   `EventFlowOptionsQueriesExtensions.AddQueryHandlers(...)`
* Fixed: Prevent `abstract ISubscribeSynchronousTo<,,>` from being registered in
   `EventFlowOptionsSubscriberExtensions.AddSubscribers(...)`

### New in 0.27.1765 (released 2016-02-25)

 * New: Configure Hangfire job display names by implementing
   `IJobDisplayNameBuilder`. The default implementation uses job description
   name and version

### New in 0.26.1714 (released 2016-02-20)

 * Breaking: Renamed `MssqlMigrationException` to `SqlMigrationException`
 * Breaking: Renamed `SqlErrorRetryStrategy` to `MsSqlErrorRetryStrategy`
   as its MSSQL specific
 * Breaking: The NuGet package `Dapper` is no longer IL merged with the package
   `EventFlow.MsSql` but is now listed as a NuGet dependency. The current
   version used by EventFlow is `v1.42`
 * New: Introduced the NuGet package `EventFlow.SQLite` that adds event store
   support for SQLite databases, both as event store and read model store
 * New: Introduced the NuGet package `EventFlow.Sql` as shared package for
   EventFlow packages that uses SQL
 * New: Its now possible to configure the retry delay for MSSQL transient
   errors using the new `IMsSqlConfiguration.SetTransientRetryDelay`. The
   default is a random delay between 50 and 100 milliseconds

### New in 0.25.1695 (released 2016-02-15)

* Fixed: Deadlock in `AsyncHelper` if e.g. an exception caused no `async` tasks
  to be scheduled. The `AsyncHelper` is used by EventFlow to expose non-`async`
  methods to developers and provide the means to call `async` methods from
  a synchronous context without causing a deadlock. There's no change to any of
  the `async` methods.

  The `AsyncHelper` is used in the following methods.
  - `ICommandBus.Publish`
  - `IEventStore.LoadEvents`
  - `IEventStore.LoadAggregate`
  - `IEventStore.LoadAllEvents`
  - `IJobRunner.Execute`
  - `IReadModelPopulator.Populate`
  - `IReadModelPopulator.Purge`
  - `IQueryProcessor.Process`

### New in 0.24.1563 (released 2016-01-17)

 * Breaking: The following NuGet references have been updated
   - `EventStore.Client` v3.4.0 (up from v3.0.2)
   - `Hangfire.Core` v1.5.3 (up from v1.4.6)
   - `RabbitMQ.Client` v3.6.0 (up from v3.5.4)
 * New: EventFlow now uses Paket to manage NuGet packages
 * Fixed: Incorrect use of `EventStore.Client` that caused it to throw
   `WrongExpectedVersionException` when committing aggregates multiple times
 * Fixed: Updated NuGet package titles of the following NuGet packages to
   contain assembly name to get a better overview when searching on
   [nuget.org](http://nuget.org)
   - `EventFlow.RabbitMQ`
   - `EventFlow.EventStores.EventStore`
 * Fixed: Updated internal NuGet reference `dbup` to v3.3.0 (up from v3.2.1)

### New in 0.23.1470 (released 2015-12-05)

* Breaking: EventFlow no longer ignores columns named `Id` in MSSQL read models.
  If you were dependent on this, use the `MsSqlReadModelIgnoreColumn` attribute
* Fixed: Instead of using `MethodInfo.Invoke` to call methods on reflected
  types, e.g. when a command is published, EventFlow now compiles an expression
  tree instead. This has a slight initial overhead, but provides a significant
  performance improvement for subsequent calls
* Fixed: Read model stores are only invoked if there's any read model updates
* Fixed: EventFlow now correctly throws an `ArgumentException` if EventFlow has
  been incorrectly configure with known versioned types, e.g. an event
  is emitted that hasn't been added during EventFlow initialization. EventFlow
  would handle the save operation correctly, but if EventFlow was reinitialized
  and the event was loaded _before_ it being emitted again, an exception would
  be thrown as EventFlow would know which type to use. Please make sure to
  correctly load all event, command and job types before use
* Fixed: `IReadModelFactory<>.CreateAsync(...)` is now correctly used in
  read store mangers
* Fixed: Versioned type naming convention now allows numbers

### New in 0.22.1393 (released 2015-11-19)

* New: To customize how a specific read model is initially created, implement
  a specific `IReadModelFactory<>` that can bootstrap that read model
* New: How EventFlow handles MSSQL read models has been refactored to allow
  significantly more freedom to developers. MSSQL read models are no longer
  required to implement `IMssqlReadModel`, only the empty `IReadModel`
  interface. Effectively, this means that no specific columns are required,
  meaning that the following columns are no longer enforced on MSSQL read
  models. Use the new required `MsSqlReadModelIdentityColumn` attribute to mark
  the identity column and the optional (but recommended)
  `MsSqlReadModelVersionColumn` to mark the version column.
  - `string AggregateId`
  - `DateTimeOffset CreateTime`
  - `DateTimeOffset UpdatedTime`
  - `int LastAggregateSequenceNumber`
* Obsolete: `IMssqlReadModel` and `MssqlReadModel`. Developers should instead
  use the `MsSqlReadModelIdentityColumn` and `MsSqlReadModelVersionColumn`
  attributes to mark the identity and version columns (read above).
  EventFlow will continue to support `IMssqlReadModel`, but it _will_ be
  removed at some point in the future
* Fixed: Added missing `UseElasticsearchReadModel<TReadModel, TReadModelLocator>()`
  extension

### New in 0.21.1312 (released 2015-10-26)

* New: Added `Identity<>.NewComb()` that creates sequential unique IDs which can
  be used to minimize database fragmentation
* New: Added `IReadModelContext.Resolver` to allow read models to fetch
  additional resources when events are applied
* New: The `PrettyPrint()` type extension method, mostly used for verbose
  logging, now prints even prettier type names, e.g.
  `KeyValuePair<Boolean,Int64>` instead of merely `KeyValuePair'2`, making log
  messages slightly more readable

### New in 0.20.1274 (released 2015-10-22)

* Breaking: `Entity<T>` now inherits from `ValueObject` but uses only the `Id`
  field as equality component. Override `GetEqualityComponents()` if you have
  a different notion of equality for a specific entity
* Breaking: `Entity<T>` will now throw an `ArgumentNullException` if the `id`
  passed to its constructor is `null`
* Breaking: Fixed method spelling. Renamed
 `ISpecification<T>.WhyIsNotStatisfiedBy` to `WhyIsNotSatisfiedBy` and
 `Specification<T>.IsNotStatisfiedBecause` to `IsNotSatisfiedBecause`
* New: Read model support for Elasticsearch via the new NuGet package
  `EventFlow.ReadStores.Elasticsearch`

### New in 0.19.1225 (released 2015-10-19)

* Breaking: `AddDefaults` now also adds the job type definition to the
  `IJobsDefinitonService`
* New: Implemented a basic specification pattern by providing
  `ISpecification<T>`, an easy-to-use `Specificaion<T>` and a set of extension
  methods. Look at the EventFlow specification tests to get started
* Fixed: `IEventDefinitionService`, `ICommandDefinitonService` and
  `IJobsDefinitonService` now longer throw an exception if an existing
  event is loaded, i.e., multiple calls to `AddEvents(...)`, `AddCommand(...)`
  and `AddJobs(...)` no longer throws an exception
* Fixed: `DomainError.With(...)` no longer executes `string.format` if only
  one argument is parsed

### New in 0.18.1181 (released 2015-10-07)

* POTENTIAL DATA LOSS for the **files event store**: The EventFlow
  internal functionality regarding event stores has been refactored resulting
  in information regarding aggregate names being removed from the event
  persistence layer. The files based event store no longer stores its events in
  the path `[STORE PATH]\[AGGREGATE NAME]\[AGGREGATE ID]\[SEQUENCE].json`, but
  in the path `[STORE PATH]\[AGGREGATE ID]\[SEQUENCE].json`. Thus if you are
  using the files event store for tests, you should move the events into the
  new file structure. Alternatively, implement the new `IFilesEventLocator` and
  provide your own custom event file layout.
* Breaking: Event stores have been split into two parts, the `IEventStore`
  and the new `IEventPersistence`. `IEventStore` has the same interface before
  but the implementation is now no longer responsible for persisting the events,
  only converting and serializing the persisted events. `IEventPersistence`
  handles the actual storing of events and thus if any custom event stores have
  been implemented, they should implement to the new `IEventPersistence`
  instead.
* New: Added `IEntity`, `IEntity<>` and an optional `Entity<>` that developers
  can use to implement DDD entities.

### New in 0.17.1134 (released 2015-09-28)

* Fixed: Using NuGet package `EventFlow.Autofac` causes an exception with the
  message `The type 'EventFlow.Configuration.Registrations.AutofacStartable'
  is not assignable to service 'Autofac.IStartable` during EventFlow setup

### New in 0.16.1120 (released 2015-09-27)

* Breaking: Removed `HasRegistrationFor<>` and `GetRegisteredServices()`
  from `IServiceRegistration` and added them to `IResolver` instead. The
  methods required that all service registrations went through EventFlow,
  which in most cases they will not
* Obsolete: Marked `IServiceRegistration.RegisterIfNotRegistered(...)`, use
  the `keepDefault = true` on the other `Register(...)` methods instead
* New: Major changes have been done to how EventFlow handles service
  registration and bootstrapping in order for developers to skip calling
  `CreateResolver()` (or `CreateContainer()` if using the `EventFlow.Autofac`
  package) completely. EventFlow will register its bootstrap services in the
  IoC container and configure itself whenever the container is created
* New: Introduced `IBootstrap` interface that you can register. It has a
  single `BootAsync(...)` method that will be called as soon as the IoC
  container is ready (similar to that of `IStartable` of Autofac)
* Fixed: Correct order of service registration decorators. They are now
  applied in the same order they are applied, e.g., the _last_ registered
  service decorator will be the "outer" service
* Fixed: Added missing `ICommand<,>` interface to abstract `Command<,>` class in
  `EventFlow.Commands`.

### New in 0.15.1057 (released 2015-09-24)

* Fixed: Added `UseHangfireJobScheduler()` and marked `UseHandfireJobScheduler()`
  obsolete, fixing method spelling mistake

### New in 0.14.1051 (released 2015-09-23)

* Breaking: All `EventFlowOptions` extensions are now `IEventFlowOptions`
  instead and `EventFlowOptions` implements this interface. If you have made
  your own extensions, you will need to use the newly created interface
  instead. Changed in order to make testing of extensions and classes
  dependent on the EventFlow options easier to test
* New: You can now bundle your configuration of EventFlow into modules that
  implement `IModule` and register these by calling
  `EventFlowOptions.RegisterModule(...)`
* New: EventFlow now supports scheduled job execution via e.g. Hangfire. You
  can create your own scheduler or install the new `EventFlow.Hangfire` NuGet
  package. Read the jobs documentation for more details
* New: Created the OWIN `CommandPublishMiddleware` middleware that can
  handle publishing of commands by posting a JSON serialized command to
  e.g. `/commands/ping/1` in which `ping` is the command name and `1` its
  version. Remember to add authentication
* New: Created a new interface `ICommand<TAggregate,TIdentity,TSourceIdentity>`
  to allow developers to control the type of `ICommand.SourceId`. Using the
  `ICommand<TAggregate,TIdentity>` (or Command<TAggregate,TIdentity>)
  will still yield the same result as before, i.e., `ICommand.SourceId` being
  of type `ISourceId`
* New: The `AddDefaults(...)` now also adds the command type definition to the
  new `ICommandDefinitonService`

### New in 0.13.962 (released 2015-09-13)

 * Breaking: `EventFlowOptions.AddDefaults(...)` now also adds query handlers
 * New: Added an optional `Predicate<Type>` to the following option extension
   methods that scan an `Assembly`: `AddAggregateRoots(...)`,
   `AddCommandHandlers(...)`, `AddDefaults(...)`, `AddEventUpgraders(...)`,
   `AddEvents(...)`, `AddMetadataProviders(...)`, `AddQueryHandlers(...)` and
   `AddSubscribers(...)`
 * Fixed: `EventFlowOptions.AddAggregateRoots(...)` now prevents abstract
   classes from being registered when passing `IEnumerable<Type>`
 * Fixed: Events published to RabbitMQ are now in the right order for chains
   of subscribers, if `event A -> subscriber -> command -> aggregate -> event B`,
   then the order of published events to RabbitMQ was `event B` and then
   `event A`

### New in 0.12.891 (released 2015-09-04)

 * Breaking: Aggregate root no longer have `Aggregate` removed from their
   when name, i.e., the metadata property with key `aggregate_name` (or
   `MetadataKeys.AggregateName`). If you are dependent on the previous naming,
   use the new `AggregateName` attribute and apply it to your aggregates
 * Breaking: Moved `Identity<>` and `IIdentity` from the `EventFlow.Aggregates`
   namespace to `EventFlow.Core` as the identities are not specific for aggregates
 * Breaking: `ICommand.Id` is renamed to `ICommand.AggregateId` to make "room"
   for the new `ICommand.SourceId` property. If commands are serialized, then
   it _might_ be important verify that the serialization still works. EventFlow
   _does not_ serialize commands, so no mitigation is provided. If the
   `Command<,>` is used, make sure to use the correct protected constructor
 * Breaking: `IEventStore.StoreAsync(...)` now requires an additional
   `ISourceId` argument. To create a random one, use `SourceId.New`, but it
   should be e.g. the command ID that resulted in the events. Note, this method
   isn't typically used by developers
 * New: Added `ICommand.SourceId`, which contains the ID of the source. The
   default (if your commands inherit from `Command<,>`) will be a new
   `CommandId` each time the a `Command<,>` instance is created. You can pass
   specific value, merely use the newly added constructor taking the ID.
   Alternatively you commands could inherit from the new
   `DistinctCommand`, enabling commands with the same state to have the
   same `SourceId`
 * New: Duplicate commands can be detected using the new `ISourceId`. Read the
   EventFlow article regarding commands for more details
 * New: Aggregate names can now be configured using the attribute
   `AggregateName`. The name can be accessed using the new `IAggregateRoot.Name`
   property
 * New: Added `Identity<>.NewDeterministic(Guid, string)` enabling creation of
   [deterministic GUIDs](http://code.logos.com/blog/2011/04/generating_a_deterministic_guid.html)
 * New: Added new metadata key `source_id` (`MetadataKeys.SourceId`) containing
   the source ID, typically the ID of the command from which the event
   originated
 * New: Added new metadata key `event_id` (`MetadataKeys.EventId`) containing a
   deterministic ID for the event. Events with the same aggregate sequence
   number and from aggregates with the same identity, will have the same event
   identity
 * Fixed: `Identity<>.With(string)` now throws an `ArgumentException` instead of
   a `TargetInvocationException` when passed an invalid identity
 * Fixed: Aggregate roots now build the cache of `Apply` methods once, instead
   of when the method is requested the first time

### New in 0.11.751 (released 2015-08-24)

 * Breaking: `EventFlowOptions.AddDefaults(...)` now also adds event
   definitions
 * New: [RabbitMQ](http://www.rabbitmq.com/) is now supported through the new
   NuGet package called `EventFlow.RabbitMQ` which enables domain events to be
   published to the bus
 * New: If you want to subscribe to all domain events, you can implement
   and register a service that implements `ISubscribeSynchronousToAll`. Services
   that implement this will automatically be added using the
   `AddSubscribers(...)` or `AddDefaults(...)` extension to `EventFlowOptions`
 * New: Use `EventFlowOptions.UseAutofacAggregateRootFactory(...)` to use an
   Autofac aggregate root factory, enabling you to use services in your
   aggregate root constructor
 * New: Use `EventFlowOptions.UseResolverAggregateRootFactory()` to use the
   resolver to create aggregate roots. Same as
   `UseAutofacAggregateRootFactory(...)` but for when using the internal IoC
   container
 * New: Use `EventFlowOptions.AddAggregateRoots(...)` to register aggregate root
   types
 * New: Use `IServiceRegistration.RegisterType(...)` to register services by
   type

### New in 0.10.642 (released 2015-08-17)

 * Breaking: Updated NuGet reference `Newtonsoft.Json` to v7.0.1
   (up from v6.0.8)
 * Breaking: Remove the empty constructor from `SingleValueObject<>`
 * New: Added `SingleValueObjectConverter` to help create clean JSON when
   e.g. domain events are serialized
 * New: Added a protected method `Register(IEventApplier)` to
   `AggregateRoot<,>` that enables developers to override how events are
   applied. Use this to e.g. implement state objects
 * New: Create `AggregateState<,,>` that developers can use to create aggregate
   state objects. Call `Register(...)` with the state object as argument
   to redirect events to it
 * New: Allow `AggregateRoot<,>.Apply(...)`, i.e., methods for applying events,
   to be `private` and `protected`
 * New: Made `AggregateRoot<,>.Emit(...)` protected and virtual to allow
   overrides that e.g. add a standard set of metadata from the aggregate state.
 * New: Made `AggregateRoot<,>.ApplyEvent(...)` protected and virtual to
   allow more custom implementations of applying events to the aggregate root.
 * Fixed: Updated internal NuGet reference `Dapper` to v1.42 (up from v1.38)

### New in 0.9.580 (released 2015-07-20)

 * Braking: `IEventStore.LoadAllEventsAsync` and `IEventStore.LoadAllEvents`
   now take a `GlobalPosition` as an argument instead of a `long` for the
   starting position. The `GlobalPosition` is basically a wrapper around a
   string that hides the inner workings of each event store.
 * New: NuGet package `EventFlow.EventStores.EventStore` that provides
   integration to [Event Store](https://geteventstore.com/). Its an initial
   version and shouldn't be used in production.

### New in 0.8.560 (released 2015-05-29)

 * Breaking: Remove _all_ functionality related to global sequence
   numbers as it proved problematic to maintain. It also matches this
   quote:

   > Order is only assured per a handler within an aggregate root
   > boundary. There is no assurance of order between handlers or
   > between aggregates. Trying to provide those things leads to
   > the dark side.
   >> Greg Young

   - If you use a MSSQL read store, be sure to delete the
     `LastGlobalSequenceNumber` column during update, or set it to
     default `NULL`
   - `IDomainEvent.GlobalSequenceNumber` removed
   - `IEventStore.LoadEventsAsync` and `IEventStore.LoadEvents` taking
     a `GlobalSequenceNumberRange` removed
 * Breaking: Remove the concept of event caches. If you really need this
   then implement it by registering a decorator for `IEventStore`
 * Breaking: Moved `IDomainEvent.BatchId` to metadata and created
   `MetadataKeys.BatchId` to help access it
 * New: `IEventStore.DeleteAggregateAsync` to delete an entire aggregate
   stream. Please consider carefully if you really want to use it. Storage
   might be cheaper than the historic knowledge within your events
 * New: `IReadModelPopulator` is new and enables you to both purge and
   populate read models by going though the entire event store. Currently
   its only basic functionality, but more will be added
 * New: `IEventStore` now has `LoadAllEventsAsync` and `LoadAllEvents` that
   enables you to load all events in the event store a few at a time.
 * New: `IMetadata.TimestampEpoch` contains the Unix timestamp version
   of `IMetadata.Timestamp`. Also, an additional metadata key
   `timestamp_epoch` is added to events containing the same data. Note,
   the `TimestampEpoch` on `IMetadata` handles cases in which the
   `timestamp_epoch` is not present by using the existing timestamp
 * Fixed: `AggregateRoot<>` now reads the aggregate version from
   domain events applied during aggregate load. This resolves an issue
   for when an `IEventUpgrader` removed events from the event stream
 * Fixed: `InMemoryReadModelStore<,>` is now thread safe

### New in 0.7.481 (released 2015-05-22)

 * New: EventFlow now includes a `IQueryProcessor` that enables you to implement
   queries and query handlers in a structure manner. EventFlow ships with two
   ready-to-use queries and related handlers
   - `ReadModelByIdQuery<TReadModel>`: Supported by in-memory and MSSQL read
     model stores
   - `InMemoryQuery<TReadModel>`: Only supported by in-memory read model store,
     but lets you search for any read model based on a `Predicate<TReadModel>`

### New in 0.6.456 (released 2015-05-18)

 * Breaking: Read models have been significantly improved as they can now
   subscribe to events from multiple aggregates. Use a custom
   `IReadModelLocator` to define how read models are located. The supplied
   `ILocateByAggregateId` simply uses the aggregate ID. To subscribe
   to other events, simply implement `IAmReadModelFor<,,>` and make sure
   you have supplied a proper read model locator.
   - `UseMssqlReadModel` signature changed, change to
   `.UseMssqlReadModel<MyReadModel, ILocateByAggregateId>()` in
   order to have the previous functionality
   - `UseInMemoryReadStoreFor` signature changed, change to
   `.UseInMemoryReadStoreFor<MyReadModel, ILocateByAggregateId>()` in
   order to have the previous functionality
 * Breaking: A warning is no longer logged if you forgot to subscribe to
   a aggregate event in your read model as read models are no longer
   strongly coupled to a specific aggregate and its events
 * Breaking: `ITransientFaultHandler` now takes the strategy as a generic
   argument instead of the `Use<>` method. If you want to configure the
   retry strategy, use `ConfigureRetryStrategy(...)` instead
 * New: You can now have multiple `IReadStoreManager` if you would like to
   implement your own read model handling
 * New: `IEventStore` now has a `LoadEventsAsync` and `LoadEvents`
   that loads `IDomainEvent`s based on global sequence number range
 * New: Its now possible to register generic services without them being
   constructed generic types, i.e., register `typeof(IMyService<>)` as
   `typeof(MyService<>)`
 * New: Table names for MSSQL read models can be assigned using the
   `TableAttribute` from `System.ComponentModel.DataAnnotations`
 * Fixed: Subscribers are invoked _after_ read stores have been updated,
   which ensures that subscribers can use any read models that were
   updated

### New in 0.5.390 (released 2015-05-08)

 * POTENTIAL DATA LOSS for files event store: Files event store now
   stores its log as JSON instead of an `int` in the form
   `{"GlobalSequenceNumber":2}`. So rename the current file and put in the
   global sequence number before startup
 * Breaking: Major changes has been made regarding how the aggregate
   identity is implemented and referenced through interfaces. These changes makes
   it possible to access the identity type directly though all interface. Some
   notable examples are listed here. Note that this has NO impact on how data
   is stored!
   - `IAggregateRoot` changed to `IAggregateRoot<TIdentity>`
   - `ICommand<TAggregate>` changed to `ICommand<TAggregate,TIdentity>`
   - `ICommandHandler<TAggregate,TCommand>` changed to
     `ICommandHandler<TAggregate,TIdentity, TCommand>`
   - `IAmReadModelFor<TEvent>` changed to
     `IAmReadModelFor<TAggregate,TIdentity,TEvent>`
   - `IDomainEvent<TEvent>` changed to `IDomainEvent<TAggregate,TIdentity>`
 * New: `ICommandBus.Publish` now takes a `CancellationToken` argument
 * Fixed: MSSQL should list columns to SELECT when fetching events


### New in 0.4.353 (released 2015-05-05)

* Breaking: `ValueObject` now uses public properties instead of both
  private and public fields
* Breaking: Aggregate IDs are no longer `string` but objects implementing
  `IIdentity`
* Breaking: MSSQL transient exceptions are now retried
* Breaking: All methods on `IMsSqlConnection` has an extra `Label` argument
* New: `ITransientFaultHandler` added along with default retry strategies
  for optimistic concurrency and MSSQL transient exceptions
* New: Release notes added to NuGet packages
* New: Better logging and more descriptive exceptions
* Fixed: Unchecked missing in `ValueObject` when claculating hash
* Fixed: `NullReferenceException` thrown if `null` was stored
  in `SingleValueObject` and `ToString()` was called


### New in 0.3.292 (released 2015-04-30)

* First stable version of EventFlow<|MERGE_RESOLUTION|>--- conflicted
+++ resolved
@@ -1,20 +1,16 @@
 ### New in 0.69 (not released yet)
 
-<<<<<<< HEAD
 * New: Added configuration option to set the "point of no return" when using
   cancellation tokens. After this point in processing, cancellation tokens
   are ignored: 
   `options.Configure(c => c.CancellationBoundary = CancellationBoundary.BeforeCommittingEvents)`
 * Fix: Added the schema `dbo` to the `eventdatamodel_list_type` in script 
   `0002 - Create eventdatamodel_list_type.sql` for `EventFlow.MsSql`.
-=======
 * New: Added `EventFlowOptions.RunOnStartup<TBootstrap>` extension method to
   register `IBootstrap` types that should run on application startup.
 * New: Support for async read model updates (`IAmAsyncReadModelFor`).
   You can mix and match asynchronous and synchronous updates, 
   as long as you don't subscribe to the same event in both ways.
-* Fix: Added the schema `dbo` to the `eventdatamodel_list_type` in script `0002 - Create eventdatamodel_list_type.sql` for `EventFlow.MsSql`.
->>>>>>> 047388d5
 * Fix: `LoadAllCommittedEvents` now correctly handles cases where the 
   `GlobalSequenceNumber` column contains gaps larger than the page size. This bug
   lead to incomplete event application when using the `ReadModelPopulator` (see #564).
