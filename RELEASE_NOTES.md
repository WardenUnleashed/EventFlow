--- conflicted
+++ resolved
@@ -1,11 +1,8 @@
 ### New in 0.57 (not released yet)
 
-<<<<<<< HEAD
-* New: .NET standard 1.6 and 2.0 support for `EventFlow.MsSql` package
-=======
 * Fixed: AggregateException/InvalidOperationException when reading and updating
   an aggregate from different threads at the same time using `InMemoryEventPersistence`
->>>>>>> 7146edf6
+* New: .NET standard 1.6 and 2.0 support for `EventFlow.MsSql` package
 
 ### New in 0.56.3328 (released 2018-04-24)
 
