### New in 0.4

* Breaking: `ValueObject` now uses public properties instead of both
  private and public fields
<<<<<<< HEAD
- Braking: Aggregate IDs are no longer `string` but objects implementing
  `IAggregateId`
=======
* Breaking: MSSQL transient exceptions are now retried
* Breaking: All methods on `IMsSqlConnection` has an extra `Label` argument
* New: `ITransientFaultHandler` added along with default retry strategies
  for optimistic concurrency and MSSQL transient exceptions
>>>>>>> d2095354
* New: Release notes added to NuGet packages
* New: Better logging and more descriptive exceptions
* Fixed: Unchecked missing in `ValueObject` when claculating hash
* Fixed: `NullReferenceException` thrown if `null` was stored
  in `SingleValueObject` and `ToString()` was called

### New in 0.3.292 (released 2015-04-30)

* First stable version of EventFlow<|MERGE_RESOLUTION|>--- conflicted
+++ resolved
@@ -2,15 +2,12 @@
 
 * Breaking: `ValueObject` now uses public properties instead of both
   private and public fields
-<<<<<<< HEAD
 - Braking: Aggregate IDs are no longer `string` but objects implementing
   `IAggregateId`
-=======
 * Breaking: MSSQL transient exceptions are now retried
 * Breaking: All methods on `IMsSqlConnection` has an extra `Label` argument
 * New: `ITransientFaultHandler` added along with default retry strategies
   for optimistic concurrency and MSSQL transient exceptions
->>>>>>> d2095354
 * New: Release notes added to NuGet packages
 * New: Better logging and more descriptive exceptions
 * Fixed: Unchecked missing in `ValueObject` when claculating hash
