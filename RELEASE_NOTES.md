### New in 0.12 (not released yet)

 * Breaking: Aggregate root no longer have `Aggregate` removed from their
   when name, i.e., the metadata property with key `aggregate_name` (or
   `MetadataKeys.AggregateName`). If you are dependent on the previous naming,
   use the new `AggregateName` attribute and apply it to your aggregates
 * Breaking: Moved `Identity<>` and `IIdentity` from the `EventFlow.Aggregates`
   namespace to `EventFlow.Core` as the identities are specific for aggregates
 * New: Aggregate names can now be configured using the attribute
   `AggregateName`. The name can be accessed using the new `IAggregateRoot.Name`
   property
 * New: Added `Identity<>.NewDeterministic(Guid, string)` enabling creation of
   [deterministic GUIDs](http://code.logos.com/blog/2011/04/generating_a_deterministic_guid.html)
 * New: Added new metadata key `event_id` (`MetadataKeys.EventId`) containing a
   deterministic GUID for the event. Events with the same aggregate sequence
   number and from aggregates with the same identity, will have the same event
   identity
 * Fixed: `Identity<>.With(string)` now throws an `ArgumentException` instead of
<<<<<<< HEAD
   a `TargetInvocationException`
 * Fixed: Aggregate roots now build the cache of `Apply` methods once, instead
   of when the method is requested the first time
=======
   a `TargetInvocationException` when passed an invalid identity
>>>>>>> be97a18b

### New in 0.11.751 (released 2015-08-24)

 * Breaking: `EventFlowOptions.AddDefaults(...)` now also adds event
   definitions
 * New: [RabbitMQ](http://www.rabbitmq.com/) is now supported through the new
   NuGet package called `EventFlow.RabbitMQ` which enables domain events to be
   published to the bus
 * New: If you want to subscribe to all domain events, you can implement
   and register a service that implements `ISubscribeSynchronousToAll`. Services
   that implement this will automatically be added using the
   `AddSubscribers(...)` or `AddDefaults(...)` extension to `EventFlowOptions`
 * New: Use `EventFlowOptions.UseAutofacAggregateRootFactory(...)` to use an
   Autofac aggregate root factory, enabling you to use services in your
   aggregate root constructor
 * New: Use `EventFlowOptions.UseResolverAggregateRootFactory()` to use the
   resolver to create aggregate roots. Same as
   `UseAutofacAggregateRootFactory(...)` but for when using the internal IoC
   container
 * New: Use `EventFlowOptions.AddAggregateRoots(...)` to register aggregate root
   types
 * New: Use `IServiceRegistration.RegisterType(...)` to register services by
   type

### New in 0.10.642 (released 2015-08-17)

 * Breaking: Updated NuGet reference `Newtonsoft.Json` to v7.0.1
   (up from v6.0.8)
 * Breaking: Remove the empty constructor from `SingleValueObject<>`
 * New: Added `SingleValueObjectConverter` to help create clean JSON when
   e.g. domain events are serialized
 * New: Added a protected method `Register(IEventApplier)` to
   `AggregateRoot<,>` that enables developers to override how events are
   applied. Use this to e.g. implement state objects
 * New: Create `AggregateState<,,>` that developers can use to create aggregate
   state objects. Call `Register(...)` with the state object as argument
   to redirect events to it
 * New: Allow `AggregateRoot<,>.Apply(...)`, i.e., methods for applying events,
   to be `private` and `protected`
 * New: Made `AggregateRoot<,>.Emit(...)` protected and virtual to allow
   overrides that e.g. add a standard set of metadata from the aggregate state.
 * New: Made `AggregateRoot<,>.ApplyEvent(...)` protected and virtual to
   allow more custom implementations of applying events to the aggregate root.
 * Fixed: Updated internal NuGet reference `Dapper` to v1.42 (up from v1.38)

### New in 0.9.580 (released 2015-07-20)

 * Braking: `IEventStore.LoadAllEventsAsync` and `IEventStore.LoadAllEvents`
   now take a `GlobalPosition` as an argument instead of a `long` for the
   starting position. The `GlobalPosition` is basically a wrapper around a
   string that hides the inner workings of each event store.
 * New: NuGet package `EventFlow.EventStores.EventStore` that provides
   integration to [Event Store](https://geteventstore.com/). Its an initial
   version and shouldn't be used in production.

### New in 0.8.560 (released 2015-05-29)

 * Breaking: Remove _all_ functionality related to global sequence
   numbers as it proved problematic to maintain. It also matches this
   quote:

   > Order is only assured per a handler within an aggregate root
   > boundary. There is no assurance of order between handlers or
   > between aggregates. Trying to provide those things leads to
   > the dark side.
   >> Greg Young

   - If you use a MSSQL read store, be sure to delete the
     `LastGlobalSequenceNumber` column during update, or set it to
     default `NULL`
   - `IDomainEvent.GlobalSequenceNumber` removed
   - `IEventStore.LoadEventsAsync` and `IEventStore.LoadEvents` taking
     a `GlobalSequenceNumberRange` removed
 * Breaking: Remove the concept of event caches. If you really need this
   then implement it by registering a decorator for `IEventStore`
 * Breaking: Moved `IDomainEvent.BatchId` to metadata and created
   `MetadataKeys.BatchId` to help access it
 * New: `IEventStore.DeleteAggregateAsync` to delete an entire aggregate
   stream. Please consider carefully if you really want to use it. Storage
   might be cheaper than the historic knowledge within your events
 * New: `IReadModelPopulator` is new and enables you to both purge and
   populate read models by going though the entire event store. Currently
   its only basic functionality, but more will be added
 * New: `IEventStore` now has `LoadAllEventsAsync` and `LoadAllEvents` that
   enables you to load all events in the event store a few at a time.
 * New: `IMetadata.TimestampEpoch` contains the Unix timestamp version
   of `IMetadata.Timestamp`. Also, an additional metadata key
   `timestamp_epoch` is added to events containing the same data. Note,
   the `TimestampEpoch` on `IMetadata` handles cases in which the
   `timestamp_epoch` is not present by using the existing timestamp
 * Fixed: `AggregateRoot<>` now reads the aggregate version from
   domain events applied during aggregate load. This resolves an issue
   for when an `IEventUpgrader` removed events from the event stream
 * Fixed: `InMemoryReadModelStore<,>` is now thread safe

### New in 0.7.481 (released 2015-05-22)

 * New: EventFlow now includes a `IQueryProcessor` that enables you to implement
   queries and query handlers in a structure manner. EventFlow ships with two
   ready-to-use queries and related handlers
   - `ReadModelByIdQuery<TReadModel>`: Supported by in-memory and MSSQL read
     model stores
   - `InMemoryQuery<TReadModel>`: Only supported by in-memory read model store,
     but lets you search for any read model based on a `Predicate<TReadModel>`

### New in 0.6.456 (released 2015-05-18)

 * Breaking: Read models have been significantly improved as they can now
   subscribe to events from multiple aggregates. Use a custom
   `IReadModelLocator` to define how read models are located. The supplied
   `ILocateByAggregateId` simply uses the aggregate ID. To subscribe
   to other events, simply implement `IAmReadModelFor<,,>` and make sure
   you have supplied a proper read model locator.
   - `UseMssqlReadModel` signature changed, change to
   `.UseMssqlReadModel<MyReadModel, ILocateByAggregateId>()` in
   order to have the previous functionality
   - `UseInMemoryReadStoreFor` signature changed, change to
   `.UseInMemoryReadStoreFor<MyReadModel, ILocateByAggregateId>()` in
   order to have the previous functionality
 * Breaking: A warning is no longer logged if you forgot to subscribe to
   a aggregate event in your read model as read models are no longer
   strongly coupled to a specific aggregate and its events
 * Breaking: `ITransientFaultHandler` now takes the strategy as a generic
   argument instead of the `Use<>` method. If you want to configure the
   retry strategy, use `ConfigureRetryStrategy(...)` instead
 * New: You can now have multiple `IReadStoreManager` if you would like to
   implement your own read model handling
 * New: `IEventStore` now has a `LoadEventsAsync` and `LoadEvents`
   that loads `IDomainEvent`s based on global sequence number range
 * New: Its now possible to register generic services without them being
   constructed generic types, i.e., register `typeof(IMyService<>)` as
   `typeof(MyService<>)`
 * New: Table names for MSSQL read models can be assigned using the
   `TableAttribute` from `System.ComponentModel.DataAnnotations`
 * Fixed: Subscribers are invoked _after_ read stores have been updated,
   which ensures that subscribers can use any read models that were
   updated

### New in 0.5.390 (released 2015-05-08)

 * POTENTIAL DATA LOSS for files event store: Files event store now
   stores its log as JSON instead of an `int` in the form
   `{"GlobalSequenceNumber":2}`. So rename the current file and put in the
   global sequence number before startup
 * Breaking: Major changes has been made regarding how the aggregate
   identity is implemented and referenced through interfaces. These changes makes
   it possible to access the identity type directly though all interface. Some
   notable examples are listed here. Note that this has NO impact on how data
   is stored!
   - `IAggregateRoot` changed to `IAggregateRoot<TIdentity>`
   - `ICommand<TAggregate>` changed to `ICommand<TAggregate,TIdentity>`
   - `ICommandHandler<TAggregate,TCommand>` changed to
     `ICommandHandler<TAggregate,TIdentity, TCommand>`
   - `IAmReadModelFor<TEvent>` changed to
     `IAmReadModelFor<TAggregate,TIdentity,TEvent>`
   - `IDomainEvent<TEvent>` changed to `IDomainEvent<TAggregate,TIdentity>`  
 * New: `ICommandBus.Publish` now takes a `CancellationToken` argument
 * Fixed: MSSQL should list columns to SELECT when fetching events


### New in 0.4.353 (released 2015-05-05)

* Breaking: `ValueObject` now uses public properties instead of both
  private and public fields
* Breaking: Aggregate IDs are no longer `string` but objects implementing
  `IIdentity`
* Breaking: MSSQL transient exceptions are now retried
* Breaking: All methods on `IMsSqlConnection` has an extra `Label` argument
* New: `ITransientFaultHandler` added along with default retry strategies
  for optimistic concurrency and MSSQL transient exceptions
* New: Release notes added to NuGet packages
* New: Better logging and more descriptive exceptions
* Fixed: Unchecked missing in `ValueObject` when claculating hash
* Fixed: `NullReferenceException` thrown if `null` was stored
  in `SingleValueObject` and `ToString()` was called


### New in 0.3.292 (released 2015-04-30)

* First stable version of EventFlow<|MERGE_RESOLUTION|>--- conflicted
+++ resolved
@@ -16,13 +16,9 @@
    number and from aggregates with the same identity, will have the same event
    identity
  * Fixed: `Identity<>.With(string)` now throws an `ArgumentException` instead of
-<<<<<<< HEAD
-   a `TargetInvocationException`
+   a `TargetInvocationException` when passed an invalid identity
  * Fixed: Aggregate roots now build the cache of `Apply` methods once, instead
    of when the method is requested the first time
-=======
-   a `TargetInvocationException` when passed an invalid identity
->>>>>>> be97a18b
 
 ### New in 0.11.751 (released 2015-08-24)
 
