### New in 0.25 (not released yet)

<<<<<<< HEAD
 * Breaking: Renamed `MssqlMigrationException` to `SqlMigrationException`
 * Breaking: Renamed `SqlErrorRetryStrategy` to `MsSqlErrorRetryStrategy`
   as its MSSQL specific
 * Breaking: The NuGet package `Dapper` is no longer IL merged with the package
   `EventFlow.MsSql` but is now listed as a NuGet dependency. The current
   version used by EventFlow is `v1.42`
 * New: Introduced the NuGet package `EventFlow.SQLite` that adds event store
   support for SQLite databases
 * New: Introduced the NuGet package `EventFlow.Sql` as shared package for
   EventFlow packages that uses SQL
 * New: Its now possible to configure the retry delay for MSSQL transient
   errors using the new `IMsSqlConfiguration.SetTransientRetryDelay`. The
   default is a random delay between 50 and 100 milliseconds
=======
* Fixed: Deadlock in `AsyncHelper` if e.g. an exception caused no `async` tasks
  to be scheduled. The `AsyncHelper` is used by EventFlow to expose non-`async`
  methods to developers and provide the means to call `async` methods from
  a synchronous context without causing a deadlock. There's no change to any of
  the `async` methods.

  The `AsyncHelper` is used in the following methods.
  - `ICommandBus.Publish`
  - `IEventStore.LoadEvents`
  - `IEventStore.LoadAggregate`
  - `IEventStore.LoadAllEvents`
  - `IJobRunner.Execute`
  - `IReadModelPopulator.Populate`
  - `IReadModelPopulator.Purge`
  - `IQueryProcessor.Process`
>>>>>>> 8aa2d1f0

### New in 0.24.1563 (released 2016-01-17)

 * Breaking: The following NuGet references have been updated
   - `EventStore.Client` v3.4.0 (up from v3.0.2)
   - `Hangfire.Core` v1.5.3 (up from v1.4.6)
   - `RabbitMQ.Client` v3.6.0 (up from v3.5.4)
 * New: EventFlow now uses Paket to manage NuGet packages
 * Fixed: Incorrect use of `EventStore.Client` that caused it to throw
   `WrongExpectedVersionException` when committing aggregates multiple times
 * Fixed: Updated NuGet package titles of the following NuGet packages to
   contain assembly name to get a better overview when searching on
   [nuget.org](http://nuget.org)
   - `EventFlow.RabbitMQ`
   - `EventFlow.EventStores.EventStore`
 * Fixed: Updated internal NuGet reference `dbup` to v3.3.0 (up from v3.2.1)

### New in 0.23.1470 (released 2015-12-05)

* Breaking: EventFlow no longer ignores columns named `Id` in MSSQL read models.
  If you were dependent on this, use the `MsSqlReadModelIgnoreColumn` attribute
* Fixed: Instead of using `MethodInfo.Invoke` to call methods on reflected
  types, e.g. when a command is published, EventFlow now compiles an expression
  tree instead. This has a slight initial overhead, but provides a significant
  performance improvement for subsequent calls
* Fixed: Read model stores are only invoked if there's any read model updates
* Fixed: EventFlow now correctly throws an `ArgumentException` if EventFlow has
  been incorrectly configure with known versioned types, e.g. an event
  is emitted that hasn't been added during EventFlow initialization. EventFlow
  would handle the save operation correctly, but if EventFlow was reinitialized
  and the event was loaded _before_ it being emitted again, an exception would
  be thrown as EventFlow would know which type to use. Please make sure to
  correctly load all event, command and job types before use
* Fixed: `IReadModelFactory<>.CreateAsync(...)` is now correctly used in
  read store mangers
* Fixed: Versioned type naming convention now allows numbers

### New in 0.22.1393 (released 2015-11-19)

* New: To customize how a specific read model is initially created, implement
  a specific `IReadModelFactory<>` that can bootstrap that read model
* New: How EventFlow handles MSSQL read models has been refactored to allow
  significantly more freedom to developers. MSSQL read models are no longer
  required to implement `IMssqlReadModel`, only the empty `IReadModel`
  interface. Effectively, this means that no specific columns are required,
  meaning that the following columns are no longer enforced on MSSQL read
  models. Use the new required `MsSqlReadModelIdentityColumn` attribute to mark
  the identity column and the optional (but recommended)
  `MsSqlReadModelVersionColumn` to mark the version column.
  - `string AggregateId`
  - `DateTimeOffset CreateTime`
  - `DateTimeOffset UpdatedTime`
  - `int LastAggregateSequenceNumber`
* Obsolete: `IMssqlReadModel` and `MssqlReadModel`. Developers should instead
  use the `MsSqlReadModelIdentityColumn` and `MsSqlReadModelVersionColumn`
  attributes to mark the identity and version columns (read above).
  EventFlow will continue to support `IMssqlReadModel`, but it _will_ be
  removed at some point in the future
* Fixed: Added missing `UseElasticsearchReadModel<TReadModel, TReadModelLocator>()`
  extension

### New in 0.21.1312 (released 2015-10-26)

* New: Added `Identity<>.NewComb()` that creates sequential unique IDs which can
  be used to minimize database fragmentation
* New: Added `IReadModelContext.Resolver` to allow read models to fetch
  additional resources when events are applied
* New: The `PrettyPrint()` type extension method, mostly used for verbose
  logging, now prints even prettier type names, e.g.
  `KeyValuePair<Boolean,Int64>` instead of merely `KeyValuePair'2`, making log
  messages slightly more readable

### New in 0.20.1274 (released 2015-10-22)

* Breaking: `Entity<T>` now inherits from `ValueObject` but uses only the `Id`
  field as equality component. Override `GetEqualityComponents()` if you have
  a different notion of equality for a specific entity
* Breaking: `Entity<T>` will now throw an `ArgumentNullException` if the `id`
  passed to its constructor is `null`
* Breaking: Fixed method spelling. Renamed
 `ISpecification<T>.WhyIsNotStatisfiedBy` to `WhyIsNotSatisfiedBy` and
 `Specification<T>.IsNotStatisfiedBecause` to `IsNotSatisfiedBecause`
* New: Read model support for Elasticsearch via the new NuGet package
  `EventFlow.ReadStores.Elasticsearch`

### New in 0.19.1225 (released 2015-10-19)

* Breaking: `AddDefaults` now also adds the job type definition to the
  `IJobsDefinitonService`
* New: Implemented a basic specification pattern by providing
  `ISpecification<T>`, an easy-to-use `Specificaion<T>` and a set of extension
  methods. Look at the EventFlow specification tests to get started
* Fixed: `IEventDefinitionService`, `ICommandDefinitonService` and
  `IJobsDefinitonService` now longer throw an exception if an existing
  event is loaded, i.e., multiple calls to `AddEvents(...)`, `AddCommand(...)`
  and `AddJobs(...)` no longer throws an exception
* Fixed: `DomainError.With(...)` no longer executes `string.format` if only
  one argument is parsed

### New in 0.18.1181 (released 2015-10-07)

* POTENTIAL DATA LOSS for the **files event store**: The EventFlow
  internal functionality regarding event stores has been refactored resulting
  in information regarding aggregate names being removed from the event
  persistence layer. The files based event store no longer stores its events in
  the path `[STORE PATH]\[AGGREGATE NAME]\[AGGREGATE ID]\[SEQUENCE].json`, but
  in the path `[STORE PATH]\[AGGREGATE ID]\[SEQUENCE].json`. Thus if you are
  using the files event store for tests, you should move the events into the
  new file structure. Alternatively, implement the new `IFilesEventLocator` and
  provide your own custom event file layout.
* Breaking: Event stores have been split into two parts, the `IEventStore`
  and the new `IEventPersistence`. `IEventStore` has the same interface before
  but the implementation is now no longer responsible for persisting the events,
  only converting and serializing the persisted events. `IEventPersistence`
  handles the actual storing of events and thus if any custom event stores have
  been implemented, they should implement to the new `IEventPersistence`
  instead.
* New: Added `IEntity`, `IEntity<>` and an optional `Entity<>` that developers
  can use to implement DDD entities.

### New in 0.17.1134 (released 2015-09-28)

* Fixed: Using NuGet package `EventFlow.Autofac` causes an exception with the
  message `The type 'EventFlow.Configuration.Registrations.AutofacStartable'
  is not assignable to service 'Autofac.IStartable` during EventFlow setup

### New in 0.16.1120 (released 2015-09-27)

* Breaking: Removed `HasRegistrationFor<>` and `GetRegisteredServices()`
  from `IServiceRegistration` and added them to `IResolver` instead. The
  methods required that all service registrations went through EventFlow,
  which in most cases they will not
* Obsolete: Marked `IServiceRegistration.RegisterIfNotRegistered(...)`, use
  the `keepDefault = true` on the other `Register(...)` methods instead
* New: Major changes have been done to how EventFlow handles service
  registration and bootstrapping in order for developers to skip calling
  `CreateResolver()` (or `CreateContainer()` if using the `EventFlow.Autofac`
  package) completely. EventFlow will register its bootstrap services in the
  IoC container and configure itself whenever the container is created    
* New: Introduced `IBootstrap` interface that you can register. It has a
  single `BootAsync(...)` method that will be called as soon as the IoC
  container is ready (similar to that of `IStartable` of Autofac)
* Fixed: Correct order of service registration decorators. They are now
  applied in the same order they are applied, e.g., the _last_ registered
  service decorator will be the "outer" service
* Fixed: Added missing `ICommand<,>` interface to abstract `Command<,>` class in
  `EventFlow.Commands`.

### New in 0.15.1057 (released 2015-09-24)

* Fixed: Added `UseHangfireJobScheduler()` and marked `UseHandfireJobScheduler()`
  obsolete, fixing method spelling mistake

### New in 0.14.1051 (released 2015-09-23)

* Breaking: All `EventFlowOptions` extensions are now `IEventFlowOptions`
  instead and `EventFlowOptions` implements this interface. If you have made
  your own extensions, you will need to use the newly created interface
  instead. Changed in order to make testing of extensions and classes
  dependent on the EventFlow options easier to test
* New: You can now bundle your configuration of EventFlow into modules that
  implement `IModule` and register these by calling
  `EventFlowOptions.RegisterModule(...)`
* New: EventFlow now supports scheduled job execution via e.g. Hangfire. You
  can create your own scheduler or install the new `EventFlow.Hangfire` NuGet
  package. Read the jobs documentation for more details
* New: Created the OWIN `CommandPublishMiddleware` middleware that can
  handle publishing of commands by posting a JSON serialized command to
  e.g. `/commands/ping/1` in which `ping` is the command name and `1` its
  version. Remember to add authentication
* New: Created a new interface `ICommand<TAggregate,TIdentity,TSourceIdentity>`
  to allow developers to control the type of `ICommand.SourceId`. Using the
  `ICommand<TAggregate,TIdentity>` (or Command<TAggregate,TIdentity>)
  will still yield the same result as before, i.e., `ICommand.SourceId` being
  of type `ISourceId`
* New: The `AddDefaults(...)` now also adds the command type definition to the
  new `ICommandDefinitonService`

### New in 0.13.962 (released 2015-09-13)

 * Breaking: `EventFlowOptions.AddDefaults(...)` now also adds query handlers
 * New: Added an optional `Predicate<Type>` to the following option extension
   methods that scan an `Assembly`: `AddAggregateRoots(...)`,
   `AddCommandHandlers(...)`, `AddDefaults(...)`, `AddEventUpgraders(...)`,
   `AddEvents(...)`, `AddMetadataProviders(...)`, `AddQueryHandlers(...)` and
   `AddSubscribers(...)`
 * Fixed: `EventFlowOptions.AddAggregateRoots(...)` now prevents abstract
   classes from being registered when passing `IEnumerable<Type>`
 * Fixed: Events published to RabbitMQ are now in the right order for chains
   of subscribers, if `event A -> subscriber -> command -> aggregate -> event B`,
   then the order of published events to RabbitMQ was `event B` and then
   `event A`

### New in 0.12.891 (released 2015-09-04)

 * Breaking: Aggregate root no longer have `Aggregate` removed from their
   when name, i.e., the metadata property with key `aggregate_name` (or
   `MetadataKeys.AggregateName`). If you are dependent on the previous naming,
   use the new `AggregateName` attribute and apply it to your aggregates
 * Breaking: Moved `Identity<>` and `IIdentity` from the `EventFlow.Aggregates`
   namespace to `EventFlow.Core` as the identities are not specific for aggregates
 * Breaking: `ICommand.Id` is renamed to `ICommand.AggregateId` to make "room"
   for the new `ICommand.SourceId` property. If commands are serialized, then
   it _might_ be important verify that the serialization still works. EventFlow
   _does not_ serialize commands, so no mitigation is provided. If the
   `Command<,>` is used, make sure to use the correct protected constructor
 * Breaking: `IEventStore.StoreAsync(...)` now requires an additional
   `ISourceId` argument. To create a random one, use `SourceId.New`, but it
   should be e.g. the command ID that resulted in the events. Note, this method
   isn't typically used by developers
 * New: Added `ICommand.SourceId`, which contains the ID of the source. The
   default (if your commands inherit from `Command<,>`) will be a new
   `CommandId` each time the a `Command<,>` instance is created. You can pass
   specific value, merely use the newly added constructor taking the ID.
   Alternatively you commands could inherit from the new
   `DistinctCommand`, enabling commands with the same state to have the
   same `SourceId`
 * New: Duplicate commands can be detected using the new `ISourceId`. Read the
   EventFlow article regarding commands for more details
 * New: Aggregate names can now be configured using the attribute
   `AggregateName`. The name can be accessed using the new `IAggregateRoot.Name`
   property
 * New: Added `Identity<>.NewDeterministic(Guid, string)` enabling creation of
   [deterministic GUIDs](http://code.logos.com/blog/2011/04/generating_a_deterministic_guid.html)
 * New: Added new metadata key `source_id` (`MetadataKeys.SourceId`) containing
   the source ID, typically the ID of the command from which the event
   originated
 * New: Added new metadata key `event_id` (`MetadataKeys.EventId`) containing a
   deterministic ID for the event. Events with the same aggregate sequence
   number and from aggregates with the same identity, will have the same event
   identity
 * Fixed: `Identity<>.With(string)` now throws an `ArgumentException` instead of
   a `TargetInvocationException` when passed an invalid identity
 * Fixed: Aggregate roots now build the cache of `Apply` methods once, instead
   of when the method is requested the first time

### New in 0.11.751 (released 2015-08-24)

 * Breaking: `EventFlowOptions.AddDefaults(...)` now also adds event
   definitions
 * New: [RabbitMQ](http://www.rabbitmq.com/) is now supported through the new
   NuGet package called `EventFlow.RabbitMQ` which enables domain events to be
   published to the bus
 * New: If you want to subscribe to all domain events, you can implement
   and register a service that implements `ISubscribeSynchronousToAll`. Services
   that implement this will automatically be added using the
   `AddSubscribers(...)` or `AddDefaults(...)` extension to `EventFlowOptions`
 * New: Use `EventFlowOptions.UseAutofacAggregateRootFactory(...)` to use an
   Autofac aggregate root factory, enabling you to use services in your
   aggregate root constructor
 * New: Use `EventFlowOptions.UseResolverAggregateRootFactory()` to use the
   resolver to create aggregate roots. Same as
   `UseAutofacAggregateRootFactory(...)` but for when using the internal IoC
   container
 * New: Use `EventFlowOptions.AddAggregateRoots(...)` to register aggregate root
   types
 * New: Use `IServiceRegistration.RegisterType(...)` to register services by
   type

### New in 0.10.642 (released 2015-08-17)

 * Breaking: Updated NuGet reference `Newtonsoft.Json` to v7.0.1
   (up from v6.0.8)
 * Breaking: Remove the empty constructor from `SingleValueObject<>`
 * New: Added `SingleValueObjectConverter` to help create clean JSON when
   e.g. domain events are serialized
 * New: Added a protected method `Register(IEventApplier)` to
   `AggregateRoot<,>` that enables developers to override how events are
   applied. Use this to e.g. implement state objects
 * New: Create `AggregateState<,,>` that developers can use to create aggregate
   state objects. Call `Register(...)` with the state object as argument
   to redirect events to it
 * New: Allow `AggregateRoot<,>.Apply(...)`, i.e., methods for applying events,
   to be `private` and `protected`
 * New: Made `AggregateRoot<,>.Emit(...)` protected and virtual to allow
   overrides that e.g. add a standard set of metadata from the aggregate state.
 * New: Made `AggregateRoot<,>.ApplyEvent(...)` protected and virtual to
   allow more custom implementations of applying events to the aggregate root.
 * Fixed: Updated internal NuGet reference `Dapper` to v1.42 (up from v1.38)

### New in 0.9.580 (released 2015-07-20)

 * Braking: `IEventStore.LoadAllEventsAsync` and `IEventStore.LoadAllEvents`
   now take a `GlobalPosition` as an argument instead of a `long` for the
   starting position. The `GlobalPosition` is basically a wrapper around a
   string that hides the inner workings of each event store.
 * New: NuGet package `EventFlow.EventStores.EventStore` that provides
   integration to [Event Store](https://geteventstore.com/). Its an initial
   version and shouldn't be used in production.

### New in 0.8.560 (released 2015-05-29)

 * Breaking: Remove _all_ functionality related to global sequence
   numbers as it proved problematic to maintain. It also matches this
   quote:

   > Order is only assured per a handler within an aggregate root
   > boundary. There is no assurance of order between handlers or
   > between aggregates. Trying to provide those things leads to
   > the dark side.
   >> Greg Young

   - If you use a MSSQL read store, be sure to delete the
     `LastGlobalSequenceNumber` column during update, or set it to
     default `NULL`
   - `IDomainEvent.GlobalSequenceNumber` removed
   - `IEventStore.LoadEventsAsync` and `IEventStore.LoadEvents` taking
     a `GlobalSequenceNumberRange` removed
 * Breaking: Remove the concept of event caches. If you really need this
   then implement it by registering a decorator for `IEventStore`
 * Breaking: Moved `IDomainEvent.BatchId` to metadata and created
   `MetadataKeys.BatchId` to help access it
 * New: `IEventStore.DeleteAggregateAsync` to delete an entire aggregate
   stream. Please consider carefully if you really want to use it. Storage
   might be cheaper than the historic knowledge within your events
 * New: `IReadModelPopulator` is new and enables you to both purge and
   populate read models by going though the entire event store. Currently
   its only basic functionality, but more will be added
 * New: `IEventStore` now has `LoadAllEventsAsync` and `LoadAllEvents` that
   enables you to load all events in the event store a few at a time.
 * New: `IMetadata.TimestampEpoch` contains the Unix timestamp version
   of `IMetadata.Timestamp`. Also, an additional metadata key
   `timestamp_epoch` is added to events containing the same data. Note,
   the `TimestampEpoch` on `IMetadata` handles cases in which the
   `timestamp_epoch` is not present by using the existing timestamp
 * Fixed: `AggregateRoot<>` now reads the aggregate version from
   domain events applied during aggregate load. This resolves an issue
   for when an `IEventUpgrader` removed events from the event stream
 * Fixed: `InMemoryReadModelStore<,>` is now thread safe

### New in 0.7.481 (released 2015-05-22)

 * New: EventFlow now includes a `IQueryProcessor` that enables you to implement
   queries and query handlers in a structure manner. EventFlow ships with two
   ready-to-use queries and related handlers
   - `ReadModelByIdQuery<TReadModel>`: Supported by in-memory and MSSQL read
     model stores
   - `InMemoryQuery<TReadModel>`: Only supported by in-memory read model store,
     but lets you search for any read model based on a `Predicate<TReadModel>`

### New in 0.6.456 (released 2015-05-18)

 * Breaking: Read models have been significantly improved as they can now
   subscribe to events from multiple aggregates. Use a custom
   `IReadModelLocator` to define how read models are located. The supplied
   `ILocateByAggregateId` simply uses the aggregate ID. To subscribe
   to other events, simply implement `IAmReadModelFor<,,>` and make sure
   you have supplied a proper read model locator.
   - `UseMssqlReadModel` signature changed, change to
   `.UseMssqlReadModel<MyReadModel, ILocateByAggregateId>()` in
   order to have the previous functionality
   - `UseInMemoryReadStoreFor` signature changed, change to
   `.UseInMemoryReadStoreFor<MyReadModel, ILocateByAggregateId>()` in
   order to have the previous functionality
 * Breaking: A warning is no longer logged if you forgot to subscribe to
   a aggregate event in your read model as read models are no longer
   strongly coupled to a specific aggregate and its events
 * Breaking: `ITransientFaultHandler` now takes the strategy as a generic
   argument instead of the `Use<>` method. If you want to configure the
   retry strategy, use `ConfigureRetryStrategy(...)` instead
 * New: You can now have multiple `IReadStoreManager` if you would like to
   implement your own read model handling
 * New: `IEventStore` now has a `LoadEventsAsync` and `LoadEvents`
   that loads `IDomainEvent`s based on global sequence number range
 * New: Its now possible to register generic services without them being
   constructed generic types, i.e., register `typeof(IMyService<>)` as
   `typeof(MyService<>)`
 * New: Table names for MSSQL read models can be assigned using the
   `TableAttribute` from `System.ComponentModel.DataAnnotations`
 * Fixed: Subscribers are invoked _after_ read stores have been updated,
   which ensures that subscribers can use any read models that were
   updated

### New in 0.5.390 (released 2015-05-08)

 * POTENTIAL DATA LOSS for files event store: Files event store now
   stores its log as JSON instead of an `int` in the form
   `{"GlobalSequenceNumber":2}`. So rename the current file and put in the
   global sequence number before startup
 * Breaking: Major changes has been made regarding how the aggregate
   identity is implemented and referenced through interfaces. These changes makes
   it possible to access the identity type directly though all interface. Some
   notable examples are listed here. Note that this has NO impact on how data
   is stored!
   - `IAggregateRoot` changed to `IAggregateRoot<TIdentity>`
   - `ICommand<TAggregate>` changed to `ICommand<TAggregate,TIdentity>`
   - `ICommandHandler<TAggregate,TCommand>` changed to
     `ICommandHandler<TAggregate,TIdentity, TCommand>`
   - `IAmReadModelFor<TEvent>` changed to
     `IAmReadModelFor<TAggregate,TIdentity,TEvent>`
   - `IDomainEvent<TEvent>` changed to `IDomainEvent<TAggregate,TIdentity>`  
 * New: `ICommandBus.Publish` now takes a `CancellationToken` argument
 * Fixed: MSSQL should list columns to SELECT when fetching events


### New in 0.4.353 (released 2015-05-05)

* Breaking: `ValueObject` now uses public properties instead of both
  private and public fields
* Breaking: Aggregate IDs are no longer `string` but objects implementing
  `IIdentity`
* Breaking: MSSQL transient exceptions are now retried
* Breaking: All methods on `IMsSqlConnection` has an extra `Label` argument
* New: `ITransientFaultHandler` added along with default retry strategies
  for optimistic concurrency and MSSQL transient exceptions
* New: Release notes added to NuGet packages
* New: Better logging and more descriptive exceptions
* Fixed: Unchecked missing in `ValueObject` when claculating hash
* Fixed: `NullReferenceException` thrown if `null` was stored
  in `SingleValueObject` and `ToString()` was called


### New in 0.3.292 (released 2015-04-30)

* First stable version of EventFlow<|MERGE_RESOLUTION|>--- conflicted
+++ resolved
@@ -1,6 +1,5 @@
-### New in 0.25 (not released yet)
-
-<<<<<<< HEAD
+### New in 0.26 (not released yet)
+
  * Breaking: Renamed `MssqlMigrationException` to `SqlMigrationException`
  * Breaking: Renamed `SqlErrorRetryStrategy` to `MsSqlErrorRetryStrategy`
    as its MSSQL specific
@@ -14,7 +13,9 @@
  * New: Its now possible to configure the retry delay for MSSQL transient
    errors using the new `IMsSqlConfiguration.SetTransientRetryDelay`. The
    default is a random delay between 50 and 100 milliseconds
-=======
+
+### New in 0.25.1695 (released 2016-02-15)
+
 * Fixed: Deadlock in `AsyncHelper` if e.g. an exception caused no `async` tasks
   to be scheduled. The `AsyncHelper` is used by EventFlow to expose non-`async`
   methods to developers and provide the means to call `async` methods from
@@ -30,7 +31,6 @@
   - `IReadModelPopulator.Populate`
   - `IReadModelPopulator.Purge`
   - `IQueryProcessor.Process`
->>>>>>> 8aa2d1f0
 
 ### New in 0.24.1563 (released 2016-01-17)
 
