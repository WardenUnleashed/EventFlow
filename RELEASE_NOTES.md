### New in 0.62 (not released yet)

* New: Created `AggregateReadStoreManager<,,,>` which is a new read store manager
  for read models that have a 1-to-1 relation with an aggregate. If read models get
  out of sync, or events are applied in different order, events are either fecthed
  or skipped. Added extensions to allow registration.
  - `UseInMemoryReadStoreFor<,,>`
  - `UseElasticsearchReadModelFor<,,>`
  - `UseMssqlReadModelFor<,,>`
  - `UseSQLiteReadModelFor<,,>`
<<<<<<< HEAD
* Minor: Applying events to a snapshot will now have the correct `Version` set 
  inside the `Apply` methods.
* Minor: Trying to apply events in the wrong order will now throw an exception.
=======
* New: Added `ReadModelId` and `IsNew` properties to the context object that is
  available to a read model inside the `Apply` methods in order to better support
  scenarios where a single event affects multiple read model instances. 
>>>>>>> e37c6123

### New in 0.61.3524 (released 2018-06-26)

* New: Support for `Microsoft.Extensions.DependencyInjection` (`IServiceProvider`
  and `IServiceCollection`) using the `EventFlow.DependencyInjection` NuGet package.
  
  Add it to your ASP.NET Core 2.0 application:
  ```csharp
	public void ConfigureServices(IServiceCollection services)
	{
		services.AddMvc();
		services.AddEventFlow(o => o.AddDefaults(MyDomainAssembly));
	}
  ```
  Or use it explicitly:
  ```csharp
	EventFlowOptions.New.
		.UseServiceCollection()
		...
		.CreateServiceProvider();
  ```
* New: Package `EventFlow.Autofac` now references Autofac 3.5.2 for .NET
  framework 4.5.1 (down from Autofac v4.5.0)
* Fixed: Constructor injection of scoped instances into query handlers

### New in 0.60.3490 (released 2018-06-18)

* New: Implemented optimistic concurrency checks for MSSQL, SQLite and
  Elasticsearch read models 
* New: Added .NET standard support for EventStore
* New: Delete read models by invoking `context.MarkForDeletion()` in an Apply method
* Minor: Removed unnecessary transaction in EventStore persistance
* Fixed: Read model SQL schema is no longer ignored for `Table` attribute

### New in 0.59.3396 (released 2018-05-23)

* Fix: Commands are now correctly published when no events are emitted from a saga
  after handling a domain event
* Minor fix: Updated name of Primary Key for MSSQL Snapshot Store to be different
  from MSSQL Event Store, so both can be used in the same database without conflicts

### New in 0.58.3377 (released 2018-05-15)

* Minor fix: Corrected log in `CommandBus` regarding events emitted due to command

### New in 0.57.3359 (released 2018-04-30)

* Fixed: AggregateException/InvalidOperationException when reading and updating
  an aggregate from different threads at the same time using `InMemoryEventPersistence`
* New: .NET standard 1.6 and 2.0 support for `EventFlow.MsSql` package

### New in 0.56.3328 (released 2018-04-24)

* New: Allow enums to be used in `SingleValueObject<T>` and protect from
  undefined enum values

### New in 0.55.3323 (released 2018-04-24)

* Fixed: Re-populating events to read models that span multiple aggregates
  now has events orderd by timestamp instead of sequence numbers, i.e., events
  from aggregates with higher sequences numbers isn't forced last
* New: Trigger sagas without the need of any domain events by using
  `ISagaStore.UpdateAsync(...)`
* New: .NET standard 2.0 (still supports 1.6) support added to these
  NuGet packages
  - EventFlow
  - EventFlow.Autofac
  - EventFlow.Elasticsearch
  - EventFlow.Hangfire
  - EventFlow.Sql

### New in 0.54.3261 (released 2018-02-25)

- **Critical fix:** `SagaAggregateStore` was incorrectly putting an object reference
  into its memory cache causing an object already disposed exception when working with
  sagas
- New: Added [LibLog](https://github.com/damianh/LibLog), enable by
  calling the `IEventFlowOptions.UseLibLog(...)` extension

### New in 0.53.3204 (released 2018-01-25)

* New: Allow events to have multiple `EventVersion` attributes
* Fixed: `ReflectionHelper.CompileMethodInvocation` now recognises
  `private` methods.

### New in 0.52.3178 (released 2017-11-02)

* Fixed: `.UseFilesEventStore` now uses a thread safe singleton instance for 
  file system persistence, making it suitable for use in multi-threaded unit
  tests. Please don't use the files event store in production scenarios
* New: Support for unicode characters in type names. This simplifies using an
  [ubiquitous language](http://www.jamesshore.com/Agile-Book/ubiquitous_language.html)
  in non-english domains
* Fixed: Include hyphen in prefix validation for identity values. This fixes a bug
  where invalid identities could be created (e.g. `ThingyId.With("thingyINVALID-a41e...")`)

### New in 0.51.3155 (released 2017-10-25)

* New: Removed the `new()` requirement for read models
* New: If `ISagaLocator.LocateSagaAsync` cannot identify the saga for a given 
  event, it may now return `Task.FromResult(null)` in order to short-circuit
  the dispatching process. This might be useful in cases where some instances 
  of an event belong to a saga process while others don't
* Fixed: `StringExtensions.ToSha256()` can now be safely used from
  concurrent threads

### New in 0.50.3124 (released 2017-10-21)

* New: While EventFlow tries to limit the about of painful API changes, the
  introduction of execution/command results are considered a necessary step
  towards as better API.

  Commands and command handlers have been updated to support execution
  results. Execution results is meant to be an alternative to throwing domain
  exceptions to do application flow. In short, before you were required to
  throw an exception if you wanted to abort execution and "return" a failure
  message.

  The introduction of execution results changes this, as it allows
  returning a failed result that is passed all the way back to the command
  publisher. Execution results are generic and can thus contain e.g. any
  validation results that a UI might need. The `ICommandBus.PublishAsync`
  signature has changed to reflect this.

  from
  ```csharp
      Task<ISourceId> PublishAsync<TAggregate, TIdentity, TSourceIdentity>(
        ICommand<TAggregate, TIdentity, TSourceIdentity> command)
        where TAggregate : IAggregateRoot<TIdentity>
        where TIdentity : IIdentity
        where TSourceIdentity : ISourceId
  ```
  to
  ```csharp
      Task<TExecutionResult> PublishAsync<TAggregate, TIdentity, TExecutionResult>(
        ICommand<TAggregate, TIdentity, TExecutionResult> command,
        CancellationToken cancellationToken)
        where TAggregate : IAggregateRoot<TIdentity>
        where TIdentity : IIdentity
        where TExecutionResult : IExecutionResult
  ```

  Command handler signature has changed from

  ```csharp
      Task ExecuteAsync(
          TAggregate aggregate,
          TCommand command,
          CancellationToken cancellationToken);
  ```
  to
  ```csharp
      Task<TExecutionResult> ExecuteCommandAsync(
          TAggregate aggregate,
          TCommand command,
          CancellationToken cancellationToken)
  ```

  Migrating to the new structure should be seamless if your current code base
  inherits its command handlers from the provided `CommandHandler<,,>` base
  class.

* Breaking: Source IDs on commands have been reworked to "make room" for
  execution results on commands. The generic parameter from `ICommand<,,>`
  and `ICommandHandler<,,,>` has been removed in favor of the new execution
  results. `ICommand.SourceId` is now of type `ISourceId` instead of using
  the generic type and the `ICommandBus.PublishAsync` no longer returns
  `Task<ISourceId>`

  To get code that behaves similar to the previous version, simply take the
  `ISourceId` from the command, i.e., instead of this

  ```csharp
  var sourceId = await commandBus.PublishAsync(command);
  ```
  write this
  ```csharp
  await commandBus.PublishAsync(command);
  var sourceId = command.SourceId;
  ```
  (`CancellationToken` and `.ConfigureAwait(false)` omitted fromt he above)

* Breaking: Upgraded NuGet dependency on `RabbitMQ.Client` from `>= 4.1.3`
  to `>= 5.0.1`

### New in 0.49.3031 (released 2017-09-07)

* Breaking: Upgraded `EventStore.Client` dependency to version 4.0
* Breaking: Changed target framework for `EventFlow.EventStores.EventStore` to
  .NET 4.6.2 as required by `EventStore.Client` NuGet dependency
* Fix: `EventFlow.Hangfire` now depends on `Hangfire.Core` instead of
  `Hangfire`
* New: Added an overload to `IDomainEventPublisher.PublishAsync` that isn't
  generic and doesn't require an aggregate ID
* New: Added `IReadModelPopulator.DeleteAsync` that allows deletion of single
  read models
* Obsolete: `IDomainEventPublisher.PublishAsync<,>` (generic) in favor of the
  new less restrictive non-generic overload

### New in 0.48.2937 (released 2017-07-11)

* Breaking: Moved non-async methods on `IReadModelPopulator` to extension
  methods
* New: Added non-generic overloads for purge and populate methods on
  `IReadModelPopulator`
* New: Provided `EventFlow.TestHelpers` which contains several test suites
  that is useful when developing event and read model stores for EventFlow.
  The package is an initial release and its interface is unstable and
  subject to change
* New: Now possible to configure retry delay for MSSQL error `40501` (server
  too busy) using `IMsSqlConfiguration.SetServerBusyRetryDelay(RetryDelay)`
* New: Now possible to configure the retry count of transient exceptions for
  MSSQL and SQLite using the `ISqlConfiguration.SetTransientRetryCount(int)`
* Fixed: Added MSSQL error codes `10928`, `10929`, `18401` and `40540` as well
  as a few native `Win32Exception` exceptions to the list treated as transient
  errors, i.e., EventFlow will automatically retry if the server returns one
  of these

### New in 0.47.2894 (released 2017-06-28)

* New: To be more explicit, `IEventFlowOpions.AddSynchronousSubscriber<,,,>` and
  `IEventFlowOpions.AddAsynchronousSubscriber<,,,>` generic methods
* Fix: `IEventFlowOpions.AddSubscriber`, `IEventFlowOpions.AddSubscribers` and  
  `IEventFlowOpions.AddDefaults` now correctly registers implementations of
  `ISubscribeAsynchronousTo<,,>`
* Obsolete:  `IEventFlowOpions.AddSubscriber` is marked obsolete in favor of its
  explicite counterparts

### New in 0.46.2886 (released 2017-05-29)

* Fix: EventFlow now uses a Autofac lifetime scope for validating service
  registrations when `IEventFlowOpions.CreateResolver(true)` is invoked.
  Previously services were created but never disposed as they were resolved
  using the root container

### New in 0.45.2877 (released 2017-05-28)

* Breaking: Asynchronous subscribers are now **disabled by default**, i.e.,
  any implementations of `ISubscribeAsynchronousTo<,,>` wont get invoked
  unless enabled
  ```
  eventFlowOptions.Configure(c => IsAsynchronousSubscribersEnabled = true);
  ```
  the `ITaskRunner` has been removed and asynchronous subscribers are now
  invoked using a new scheduled job that's scheduled to run right after the
  domain events are emitted. Using the `ITaskRunner` led to unexpected task
  terminations, especially if EventFlow was hosted in IIS. If enabling
  asynchronous subscribers, please _make sure_ to configure proper job
  scheduling, e.g. by using the `EventFlow.Hangfire` NuGet package. The default
  job scheduler is `InstantJobScheduler`, which executes jobs _synchronously_,
  giving a end result similar to that of synchronous subscribers
* Breaking: `InstantJobScheduler`, the default in-memory scheduler if nothing
  is configured, now swallows all job exceptions and logs them as errors. This
  ensure that the `InstantJobScheduler` behaves as any other out-of-process
  job scheduler

### New in 0.44.2832 (released 2017-05-12)

* New: .NET Standard 1.6 support for the following NuGet packages
  - `EventFlow`
  - `EventFlow.Autofac`
  - `EventFlow.Elasticsearch`
  - `EventFlow.Hangfire`
  - `EventFlow.RabbitMQ`
* Fixed: Removed dependency `Microsoft.Owin.Host.HttpListener` from
  `EventFlow.Owin` as it doesn't need it

### New in 0.43.2806 (released 2017-05-05)

* Breaking: Updated _all_ NuGet package dependencies to their latest versions
* New: EventFlow now embeds PDB and source code within the assemblies using
  [SourceLink](https://github.com/ctaggart/SourceLink) (GitLink now removed)

### New in 0.42.2755 (released 2017-05-02)

* Fixed: The deterministic `IDomainEvent.Metadata.EventId` is now correctly
  based on the both the aggregate identity and the aggregate sequence number,
  instead of merely the aggregate identity
* Fixed: [GitLink](https://github.com/gittools/gitlink) PDB source URLs

### New in 0.41.2727 (released 2017-04-27)

* New: NuGet packages now contain PDB files with links to GitHub
  (thanks to [GitLink](https://github.com/gittools/gitlink)). Be sure
  to check `Enable source server support` to be able to step through
  the EventFlow source code. See GitLink documentation for details
* Fixed: Fixed a bug in how EventFlow registers singletons with Autofac
  that made Autofac invoke `IDisposable.Dispose()` upon disposing
  lifetime scopes

### New in 0.40.2590 (released 2017-03-30)

* New: Updated EventFlow logo (thanks @olholm)
* Fixed: Corrected logo path in NuGet packages

### New in 0.39.2553 (released 2017-01-16)

* New: Autofac is no longer IL merged into the `EventFlow` core NuGet package.
  This is both in preparation for .NET Core and to simplify the build process.
  EventFlow now ships with a custom IoC container by default. The Autofac based
  IoC container is still available via the `EventFlow.Autofac` and will
  continue to be supported as it is recommended for production use
* New: An IoC container based aggregate root factory is now the default
  aggregate factory. The old implementation merely invoked a constructor
  with the aggregate ID as argument. The new default also checks if any
  additional services are required for the constructor making the distinction
  between the two obsolete
* New: `Command<,,>` now inherits from `ValueObject`
* Obsolete: `UseResolverAggregateRootFactory()` and `UseAutofacAggregateRootFactory()`
  are marked as obsolete as this is now the default. The current implementation
  of these methods does nothing
* Obsolete: All `IEventFlowOptions.AddAggregateRoots(...)` overloads are obsolete,
  the aggregate factory no longer has any need for the aggregate types to be
  registered with the container. The current implementation of the method does
  nothing

### New in 0.38.2454 (released 2016-12-02)

* Fix: Single aggregate read models can now be re-populated again

### New in 0.37.2424 (released 2016-11-08)

* Breaking: Remove the following empty and deprecated MSSQL NuGet packages. If
  you use any of these packages, then switch to the `EventFlow.MsSql` package
  - `EventFlow.EventStores.MsSql`
  - `EventFlow.ReadStores.MsSql`
* Breaking: `ITaskRunner.Run(...)` has changed signature. The task factory now
  gets an instance of `IResolver` that is valid for the duration of the task
  execution
* Fixed: The resolver scope of `ISubscribeAsynchronousTo<,,>` is now valid for
  the duration of the domain handling
* New: Documentation is now released in HTML format along with NuGet packages.
  Access the ZIP file from the GitHub releases page

### New in 0.36.2315 (released 2016-10-18)

* New: Documentation is now hosted at http://docs.geteventflow.net/ and
  http://eventflow.readthedocs.io/ and while documentation is still kept
  along the source code, the documentation files have been converted from
  markdown to reStructuredText
* New: Added `ISubscribeAsynchronousTo<,,>` as an alternative to the existing
  `ISubscribeSynchronousTo<,,>`, which allow domain event subscribers to be
  executed using the new `ITaskRunner`
* New: Added `ITaskRunner` for which the default implementation is mere a thin
  wrapper around `Task.Run(...)` with some logging added. Implemting this
  interface allows control of how EventFlows runs tasks. Please note that
  EventFlow will only use `ITaskRunner` in very limited cases, e.g. if
  there's implantations of `ISubscribeAsynchronousTo<,,>`

### New in 0.35.2247 (released 2016-09-06)

* Fixed: `IAggregateStore.UpdateAsync` and `StoreAsync` now publishes committed
  events as expected. This basically means that its now possible to circumvent the
  command and command handler pattern and use the `IAggregateStore.UpdateAsync`
  directly to modify an aggregate root
* Fixed: Domain events emitted from aggregate sagas are now published

### New in 0.34.2221 (released 2016-08-23)

* **New core feature:** EventFlow now support sagas, also known as process
  managers. The use of sagas is opt-in. Currently EventFlow only supports sagas
  based on aggregate roots, but its possible to implement a custom saga store.
  Consult the documentation for details on how to get started using sagas
* New: Added `IMemoryCache` for which the default implementation is a thin
  wrapper for the .NET built-in `MemoryCache`. EventFlow relies on extensive use
  of reflection and the internal parts of EventFlow will move to this
  implementation for caching internal reflection results to allow better control
  of EventFlow memory usage. Invoke the `UsePermanentMemoryCache()` extension
  method on `IEventFlowOptions` to have EventFlow use the previous cache
  behavior using `ConcurrentDictionary<,,>` based in-memory cache
* New: Added `Identity<>.With(Guid)` which allows identities to be created
  based on a specific `Guid`
* New: Added `Identity<>.GetGuid()` which returns the internal `Guid`

### New in 0.33.2190 (released 2016-08-16)

* Fixed: Fixed regression in `v0.32.2163` by adding NuGet package reference
  `DbUp` to `EventFlow.Sql`. The package was previously ILMerged.
* Fixed: Correct NuGet package project URL
  - Old: https://github.com/rasmus/EventFlow
  - New: https://github.com/eventflow/EventFlow

### New in 0.32.2163 (released 2016-07-04)

* Breaking: This release contains several breaking changes related to
  Elasticsearch read models
  - Elasticsearch NuGet package has been renamed to `EventFlow.Elasticsearch`
  - Upgraded Elasticsearch dependencies to version 2.3.3
  - Purging all read models from Elasticsearch for a specific type now
    **deletes the index** instead of doing a _delete by query_. Make sure to
    create a separate index for each read model. Delete by query has been
    [moved to a plugin in Elasticsearch 2.x](https://www.elastic.co/blog/core-delete-by-query-is-a-plugin) and
    deleting the entire index is now recommended    
  - The default index for a read model is now `eventflow-[lower case type name]`,
    e.g. `eventflow-thingyreadmodel`, instead of merely `eventflow`
* Breaking: The following NuGet dependencies have been updated
  - `Elasticsearch.Net` v2.3.3 (up from v1.7.1)
  - `Elasticsearch.Net.JsonNET` removed
  - `NEST` v2.3.3 (up from v1.7.1)
  - `Newtonsoft.Json` v8.0.3 (up from v7.0.1)
* Breaking: Several non-async methods have been moved from the following
  interfaces to extension methods and a few additional overloads have
  been created
  - `IEventStore`
  - `ICommandBus`

### New in 0.31.2106 (released 2016-06-30)

* New: EventFlow can now be configured to throw exceptions thrown by subscribers
  by `options.Configure(c => c.ThrowSubscriberExceptions = true)`
* New: Added an `ICommandScheduler` for easy scheduling of commands

### New in 0.30.2019 (released 2016-06-16)

* Breaking: To simplify the EventFlow NuGet package structure, the two NuGet
  packages `EventFlow.EventStores.MsSql` and `EventFlow.ReadStores.MsSql` have
  been discontinued and their functionality move to the existing package
  `EventFlow.MsSql`. The embedded SQL scripts have been made idempotent making
  the upgrade a simple operation of merely using the new name spaces. To make
  the upgrade easier, the deprecated NuGet packages will still be uploaded,
  but will not contain anything
* Fixed: When configuring Elasticsearch and using the overload of
  `ConfigureElasticsearch` that takes multiple of URLs, `SniffingConnectionPool`
  is now used instead of `StaticConnectionPool` and with sniff life span of five
  minutes

### New in 0.29.1973 (released 2016-04-19)

* Breaking: `IAggregateRoot` has some breaking changes. If these methods aren't
  used (which is considered the typical case), then the base class
  `AggregateRoot<,,>` will automatically handle it
  - `CommitAsync` has an additional `ISnapshotStore` parameter. If you don't
    use snapshot aggregates, then you can safely pass `null`
  - `LoadAsync` is a new method that lets the aggregate control how its
    loaded fromt the event- and snapshot stores
* **New core feature:** EventFlow now support snapshot creation for aggregate
  roots. The EventFlow documentation has been updated to include a guide on
  how to get started using snapshots. Snapshots are basically an opt-in optimized
  method for handling long-lived aggregate roots. Snapshot support in EventFlow
  introduces several new elements, read the documentation to get an overview.
  Currently EventFlow offers the following snapshot stores
  - In-memory
  - Microsoft SQL Server
* New: The `IAggregateStore` is introduced, which provides a cleaner interface
  for manipulating aggregate roots. The most important method is the
  `UpdateAsync` which allows easy updates to aggregate roots without the need
  for a command and command handler
  - `LoadAsync`
  - `UpdateAsync`
  - `StoreAsync`
* New: `IEventStore` now supports loading events from a specific version using
  the new overload of `LoadEventsAsync` that takes a `fromEventSequenceNumber`
  argument
* New: `IMsSqlDatabaseMigrator` now has a overloaded method named
  `MigrateDatabaseUsingScripts` that takes an `IEnumerable<SqlScript>`
  enabling specific scripts to be used in a database migration
* New: Added suport to use EventStore persistence with connection strings
  instead IPs only
* Obsolete: The following aggregate related methods on `IEventStore` has been
  marked as obsolete in favor of the new `IAggregateStore`. The methods will be
  removed at some point in the future
  - `LoadAggregateAsync`
  - `LoadAggregate`

### New in 0.28.1852 (released 2016-04-05)

* **Critical fix:** `OptimisticConcurrencyRetryStrategy` now correctly only
  states that `OptimisticConcurrencyException` should be retried. Before
  _ALL_ exceptions from the event stores were retried, not only the transient!
  If you have inadvertently become dependent on this bug, then implement your
  own `IOptimisticConcurrencyRetryStrategy` that has the old behavior
* Fixed: `OptimisticConcurrencyRetryStrategy` has a off-by-one error that caused
  it to retry one less that it actually should
* Fixed: Prevent `abstract ICommandHandler<,,,>` from being registered in
   `EventFlowOptionsCommandHandlerExtensions.AddCommandHandlers(...)`
* Fixed: Prevent `abstract IEventUpgrader<,>` from being registered in
   `EventFlowOptionsEventUpgradersExtensions.AddEventUpgraders(...)`
* Fixed: Prevent `abstract IMetadataProvider` from being registered in
   `EventFlowOptionsMetadataProvidersExtensions.AddMetadataProviders(...)`
* Fixed: Prevent `abstract IQueryHandler<,>` from being registered in
   `EventFlowOptionsQueriesExtensions.AddQueryHandlers(...)`
* Fixed: Prevent `abstract ISubscribeSynchronousTo<,,>` from being registered in
   `EventFlowOptionsSubscriberExtensions.AddSubscribers(...)`

### New in 0.27.1765 (released 2016-02-25)

 * New: Configure Hangfire job display names by implementing
   `IJobDisplayNameBuilder`. The default implementation uses job description
   name and version

### New in 0.26.1714 (released 2016-02-20)

 * Breaking: Renamed `MssqlMigrationException` to `SqlMigrationException`
 * Breaking: Renamed `SqlErrorRetryStrategy` to `MsSqlErrorRetryStrategy`
   as its MSSQL specific
 * Breaking: The NuGet package `Dapper` is no longer IL merged with the package
   `EventFlow.MsSql` but is now listed as a NuGet dependency. The current
   version used by EventFlow is `v1.42`
 * New: Introduced the NuGet package `EventFlow.SQLite` that adds event store
   support for SQLite databases, both as event store and read model store
 * New: Introduced the NuGet package `EventFlow.Sql` as shared package for
   EventFlow packages that uses SQL
 * New: Its now possible to configure the retry delay for MSSQL transient
   errors using the new `IMsSqlConfiguration.SetTransientRetryDelay`. The
   default is a random delay between 50 and 100 milliseconds

### New in 0.25.1695 (released 2016-02-15)

* Fixed: Deadlock in `AsyncHelper` if e.g. an exception caused no `async` tasks
  to be scheduled. The `AsyncHelper` is used by EventFlow to expose non-`async`
  methods to developers and provide the means to call `async` methods from
  a synchronous context without causing a deadlock. There's no change to any of
  the `async` methods.

  The `AsyncHelper` is used in the following methods.
  - `ICommandBus.Publish`
  - `IEventStore.LoadEvents`
  - `IEventStore.LoadAggregate`
  - `IEventStore.LoadAllEvents`
  - `IJobRunner.Execute`
  - `IReadModelPopulator.Populate`
  - `IReadModelPopulator.Purge`
  - `IQueryProcessor.Process`

### New in 0.24.1563 (released 2016-01-17)

 * Breaking: The following NuGet references have been updated
   - `EventStore.Client` v3.4.0 (up from v3.0.2)
   - `Hangfire.Core` v1.5.3 (up from v1.4.6)
   - `RabbitMQ.Client` v3.6.0 (up from v3.5.4)
 * New: EventFlow now uses Paket to manage NuGet packages
 * Fixed: Incorrect use of `EventStore.Client` that caused it to throw
   `WrongExpectedVersionException` when committing aggregates multiple times
 * Fixed: Updated NuGet package titles of the following NuGet packages to
   contain assembly name to get a better overview when searching on
   [nuget.org](http://nuget.org)
   - `EventFlow.RabbitMQ`
   - `EventFlow.EventStores.EventStore`
 * Fixed: Updated internal NuGet reference `dbup` to v3.3.0 (up from v3.2.1)

### New in 0.23.1470 (released 2015-12-05)

* Breaking: EventFlow no longer ignores columns named `Id` in MSSQL read models.
  If you were dependent on this, use the `MsSqlReadModelIgnoreColumn` attribute
* Fixed: Instead of using `MethodInfo.Invoke` to call methods on reflected
  types, e.g. when a command is published, EventFlow now compiles an expression
  tree instead. This has a slight initial overhead, but provides a significant
  performance improvement for subsequent calls
* Fixed: Read model stores are only invoked if there's any read model updates
* Fixed: EventFlow now correctly throws an `ArgumentException` if EventFlow has
  been incorrectly configure with known versioned types, e.g. an event
  is emitted that hasn't been added during EventFlow initialization. EventFlow
  would handle the save operation correctly, but if EventFlow was reinitialized
  and the event was loaded _before_ it being emitted again, an exception would
  be thrown as EventFlow would know which type to use. Please make sure to
  correctly load all event, command and job types before use
* Fixed: `IReadModelFactory<>.CreateAsync(...)` is now correctly used in
  read store mangers
* Fixed: Versioned type naming convention now allows numbers

### New in 0.22.1393 (released 2015-11-19)

* New: To customize how a specific read model is initially created, implement
  a specific `IReadModelFactory<>` that can bootstrap that read model
* New: How EventFlow handles MSSQL read models has been refactored to allow
  significantly more freedom to developers. MSSQL read models are no longer
  required to implement `IMssqlReadModel`, only the empty `IReadModel`
  interface. Effectively, this means that no specific columns are required,
  meaning that the following columns are no longer enforced on MSSQL read
  models. Use the new required `MsSqlReadModelIdentityColumn` attribute to mark
  the identity column and the optional (but recommended)
  `MsSqlReadModelVersionColumn` to mark the version column.
  - `string AggregateId`
  - `DateTimeOffset CreateTime`
  - `DateTimeOffset UpdatedTime`
  - `int LastAggregateSequenceNumber`
* Obsolete: `IMssqlReadModel` and `MssqlReadModel`. Developers should instead
  use the `MsSqlReadModelIdentityColumn` and `MsSqlReadModelVersionColumn`
  attributes to mark the identity and version columns (read above).
  EventFlow will continue to support `IMssqlReadModel`, but it _will_ be
  removed at some point in the future
* Fixed: Added missing `UseElasticsearchReadModel<TReadModel, TReadModelLocator>()`
  extension

### New in 0.21.1312 (released 2015-10-26)

* New: Added `Identity<>.NewComb()` that creates sequential unique IDs which can
  be used to minimize database fragmentation
* New: Added `IReadModelContext.Resolver` to allow read models to fetch
  additional resources when events are applied
* New: The `PrettyPrint()` type extension method, mostly used for verbose
  logging, now prints even prettier type names, e.g.
  `KeyValuePair<Boolean,Int64>` instead of merely `KeyValuePair'2`, making log
  messages slightly more readable

### New in 0.20.1274 (released 2015-10-22)

* Breaking: `Entity<T>` now inherits from `ValueObject` but uses only the `Id`
  field as equality component. Override `GetEqualityComponents()` if you have
  a different notion of equality for a specific entity
* Breaking: `Entity<T>` will now throw an `ArgumentNullException` if the `id`
  passed to its constructor is `null`
* Breaking: Fixed method spelling. Renamed
 `ISpecification<T>.WhyIsNotStatisfiedBy` to `WhyIsNotSatisfiedBy` and
 `Specification<T>.IsNotStatisfiedBecause` to `IsNotSatisfiedBecause`
* New: Read model support for Elasticsearch via the new NuGet package
  `EventFlow.ReadStores.Elasticsearch`

### New in 0.19.1225 (released 2015-10-19)

* Breaking: `AddDefaults` now also adds the job type definition to the
  `IJobsDefinitonService`
* New: Implemented a basic specification pattern by providing
  `ISpecification<T>`, an easy-to-use `Specificaion<T>` and a set of extension
  methods. Look at the EventFlow specification tests to get started
* Fixed: `IEventDefinitionService`, `ICommandDefinitonService` and
  `IJobsDefinitonService` now longer throw an exception if an existing
  event is loaded, i.e., multiple calls to `AddEvents(...)`, `AddCommand(...)`
  and `AddJobs(...)` no longer throws an exception
* Fixed: `DomainError.With(...)` no longer executes `string.format` if only
  one argument is parsed

### New in 0.18.1181 (released 2015-10-07)

* POTENTIAL DATA LOSS for the **files event store**: The EventFlow
  internal functionality regarding event stores has been refactored resulting
  in information regarding aggregate names being removed from the event
  persistence layer. The files based event store no longer stores its events in
  the path `[STORE PATH]\[AGGREGATE NAME]\[AGGREGATE ID]\[SEQUENCE].json`, but
  in the path `[STORE PATH]\[AGGREGATE ID]\[SEQUENCE].json`. Thus if you are
  using the files event store for tests, you should move the events into the
  new file structure. Alternatively, implement the new `IFilesEventLocator` and
  provide your own custom event file layout.
* Breaking: Event stores have been split into two parts, the `IEventStore`
  and the new `IEventPersistence`. `IEventStore` has the same interface before
  but the implementation is now no longer responsible for persisting the events,
  only converting and serializing the persisted events. `IEventPersistence`
  handles the actual storing of events and thus if any custom event stores have
  been implemented, they should implement to the new `IEventPersistence`
  instead.
* New: Added `IEntity`, `IEntity<>` and an optional `Entity<>` that developers
  can use to implement DDD entities.

### New in 0.17.1134 (released 2015-09-28)

* Fixed: Using NuGet package `EventFlow.Autofac` causes an exception with the
  message `The type 'EventFlow.Configuration.Registrations.AutofacStartable'
  is not assignable to service 'Autofac.IStartable` during EventFlow setup

### New in 0.16.1120 (released 2015-09-27)

* Breaking: Removed `HasRegistrationFor<>` and `GetRegisteredServices()`
  from `IServiceRegistration` and added them to `IResolver` instead. The
  methods required that all service registrations went through EventFlow,
  which in most cases they will not
* Obsolete: Marked `IServiceRegistration.RegisterIfNotRegistered(...)`, use
  the `keepDefault = true` on the other `Register(...)` methods instead
* New: Major changes have been done to how EventFlow handles service
  registration and bootstrapping in order for developers to skip calling
  `CreateResolver()` (or `CreateContainer()` if using the `EventFlow.Autofac`
  package) completely. EventFlow will register its bootstrap services in the
  IoC container and configure itself whenever the container is created    
* New: Introduced `IBootstrap` interface that you can register. It has a
  single `BootAsync(...)` method that will be called as soon as the IoC
  container is ready (similar to that of `IStartable` of Autofac)
* Fixed: Correct order of service registration decorators. They are now
  applied in the same order they are applied, e.g., the _last_ registered
  service decorator will be the "outer" service
* Fixed: Added missing `ICommand<,>` interface to abstract `Command<,>` class in
  `EventFlow.Commands`.

### New in 0.15.1057 (released 2015-09-24)

* Fixed: Added `UseHangfireJobScheduler()` and marked `UseHandfireJobScheduler()`
  obsolete, fixing method spelling mistake

### New in 0.14.1051 (released 2015-09-23)

* Breaking: All `EventFlowOptions` extensions are now `IEventFlowOptions`
  instead and `EventFlowOptions` implements this interface. If you have made
  your own extensions, you will need to use the newly created interface
  instead. Changed in order to make testing of extensions and classes
  dependent on the EventFlow options easier to test
* New: You can now bundle your configuration of EventFlow into modules that
  implement `IModule` and register these by calling
  `EventFlowOptions.RegisterModule(...)`
* New: EventFlow now supports scheduled job execution via e.g. Hangfire. You
  can create your own scheduler or install the new `EventFlow.Hangfire` NuGet
  package. Read the jobs documentation for more details
* New: Created the OWIN `CommandPublishMiddleware` middleware that can
  handle publishing of commands by posting a JSON serialized command to
  e.g. `/commands/ping/1` in which `ping` is the command name and `1` its
  version. Remember to add authentication
* New: Created a new interface `ICommand<TAggregate,TIdentity,TSourceIdentity>`
  to allow developers to control the type of `ICommand.SourceId`. Using the
  `ICommand<TAggregate,TIdentity>` (or Command<TAggregate,TIdentity>)
  will still yield the same result as before, i.e., `ICommand.SourceId` being
  of type `ISourceId`
* New: The `AddDefaults(...)` now also adds the command type definition to the
  new `ICommandDefinitonService`

### New in 0.13.962 (released 2015-09-13)

 * Breaking: `EventFlowOptions.AddDefaults(...)` now also adds query handlers
 * New: Added an optional `Predicate<Type>` to the following option extension
   methods that scan an `Assembly`: `AddAggregateRoots(...)`,
   `AddCommandHandlers(...)`, `AddDefaults(...)`, `AddEventUpgraders(...)`,
   `AddEvents(...)`, `AddMetadataProviders(...)`, `AddQueryHandlers(...)` and
   `AddSubscribers(...)`
 * Fixed: `EventFlowOptions.AddAggregateRoots(...)` now prevents abstract
   classes from being registered when passing `IEnumerable<Type>`
 * Fixed: Events published to RabbitMQ are now in the right order for chains
   of subscribers, if `event A -> subscriber -> command -> aggregate -> event B`,
   then the order of published events to RabbitMQ was `event B` and then
   `event A`

### New in 0.12.891 (released 2015-09-04)

 * Breaking: Aggregate root no longer have `Aggregate` removed from their
   when name, i.e., the metadata property with key `aggregate_name` (or
   `MetadataKeys.AggregateName`). If you are dependent on the previous naming,
   use the new `AggregateName` attribute and apply it to your aggregates
 * Breaking: Moved `Identity<>` and `IIdentity` from the `EventFlow.Aggregates`
   namespace to `EventFlow.Core` as the identities are not specific for aggregates
 * Breaking: `ICommand.Id` is renamed to `ICommand.AggregateId` to make "room"
   for the new `ICommand.SourceId` property. If commands are serialized, then
   it _might_ be important verify that the serialization still works. EventFlow
   _does not_ serialize commands, so no mitigation is provided. If the
   `Command<,>` is used, make sure to use the correct protected constructor
 * Breaking: `IEventStore.StoreAsync(...)` now requires an additional
   `ISourceId` argument. To create a random one, use `SourceId.New`, but it
   should be e.g. the command ID that resulted in the events. Note, this method
   isn't typically used by developers
 * New: Added `ICommand.SourceId`, which contains the ID of the source. The
   default (if your commands inherit from `Command<,>`) will be a new
   `CommandId` each time the a `Command<,>` instance is created. You can pass
   specific value, merely use the newly added constructor taking the ID.
   Alternatively you commands could inherit from the new
   `DistinctCommand`, enabling commands with the same state to have the
   same `SourceId`
 * New: Duplicate commands can be detected using the new `ISourceId`. Read the
   EventFlow article regarding commands for more details
 * New: Aggregate names can now be configured using the attribute
   `AggregateName`. The name can be accessed using the new `IAggregateRoot.Name`
   property
 * New: Added `Identity<>.NewDeterministic(Guid, string)` enabling creation of
   [deterministic GUIDs](http://code.logos.com/blog/2011/04/generating_a_deterministic_guid.html)
 * New: Added new metadata key `source_id` (`MetadataKeys.SourceId`) containing
   the source ID, typically the ID of the command from which the event
   originated
 * New: Added new metadata key `event_id` (`MetadataKeys.EventId`) containing a
   deterministic ID for the event. Events with the same aggregate sequence
   number and from aggregates with the same identity, will have the same event
   identity
 * Fixed: `Identity<>.With(string)` now throws an `ArgumentException` instead of
   a `TargetInvocationException` when passed an invalid identity
 * Fixed: Aggregate roots now build the cache of `Apply` methods once, instead
   of when the method is requested the first time

### New in 0.11.751 (released 2015-08-24)

 * Breaking: `EventFlowOptions.AddDefaults(...)` now also adds event
   definitions
 * New: [RabbitMQ](http://www.rabbitmq.com/) is now supported through the new
   NuGet package called `EventFlow.RabbitMQ` which enables domain events to be
   published to the bus
 * New: If you want to subscribe to all domain events, you can implement
   and register a service that implements `ISubscribeSynchronousToAll`. Services
   that implement this will automatically be added using the
   `AddSubscribers(...)` or `AddDefaults(...)` extension to `EventFlowOptions`
 * New: Use `EventFlowOptions.UseAutofacAggregateRootFactory(...)` to use an
   Autofac aggregate root factory, enabling you to use services in your
   aggregate root constructor
 * New: Use `EventFlowOptions.UseResolverAggregateRootFactory()` to use the
   resolver to create aggregate roots. Same as
   `UseAutofacAggregateRootFactory(...)` but for when using the internal IoC
   container
 * New: Use `EventFlowOptions.AddAggregateRoots(...)` to register aggregate root
   types
 * New: Use `IServiceRegistration.RegisterType(...)` to register services by
   type

### New in 0.10.642 (released 2015-08-17)

 * Breaking: Updated NuGet reference `Newtonsoft.Json` to v7.0.1
   (up from v6.0.8)
 * Breaking: Remove the empty constructor from `SingleValueObject<>`
 * New: Added `SingleValueObjectConverter` to help create clean JSON when
   e.g. domain events are serialized
 * New: Added a protected method `Register(IEventApplier)` to
   `AggregateRoot<,>` that enables developers to override how events are
   applied. Use this to e.g. implement state objects
 * New: Create `AggregateState<,,>` that developers can use to create aggregate
   state objects. Call `Register(...)` with the state object as argument
   to redirect events to it
 * New: Allow `AggregateRoot<,>.Apply(...)`, i.e., methods for applying events,
   to be `private` and `protected`
 * New: Made `AggregateRoot<,>.Emit(...)` protected and virtual to allow
   overrides that e.g. add a standard set of metadata from the aggregate state.
 * New: Made `AggregateRoot<,>.ApplyEvent(...)` protected and virtual to
   allow more custom implementations of applying events to the aggregate root.
 * Fixed: Updated internal NuGet reference `Dapper` to v1.42 (up from v1.38)

### New in 0.9.580 (released 2015-07-20)

 * Braking: `IEventStore.LoadAllEventsAsync` and `IEventStore.LoadAllEvents`
   now take a `GlobalPosition` as an argument instead of a `long` for the
   starting position. The `GlobalPosition` is basically a wrapper around a
   string that hides the inner workings of each event store.
 * New: NuGet package `EventFlow.EventStores.EventStore` that provides
   integration to [Event Store](https://geteventstore.com/). Its an initial
   version and shouldn't be used in production.

### New in 0.8.560 (released 2015-05-29)

 * Breaking: Remove _all_ functionality related to global sequence
   numbers as it proved problematic to maintain. It also matches this
   quote:

   > Order is only assured per a handler within an aggregate root
   > boundary. There is no assurance of order between handlers or
   > between aggregates. Trying to provide those things leads to
   > the dark side.
   >> Greg Young

   - If you use a MSSQL read store, be sure to delete the
     `LastGlobalSequenceNumber` column during update, or set it to
     default `NULL`
   - `IDomainEvent.GlobalSequenceNumber` removed
   - `IEventStore.LoadEventsAsync` and `IEventStore.LoadEvents` taking
     a `GlobalSequenceNumberRange` removed
 * Breaking: Remove the concept of event caches. If you really need this
   then implement it by registering a decorator for `IEventStore`
 * Breaking: Moved `IDomainEvent.BatchId` to metadata and created
   `MetadataKeys.BatchId` to help access it
 * New: `IEventStore.DeleteAggregateAsync` to delete an entire aggregate
   stream. Please consider carefully if you really want to use it. Storage
   might be cheaper than the historic knowledge within your events
 * New: `IReadModelPopulator` is new and enables you to both purge and
   populate read models by going though the entire event store. Currently
   its only basic functionality, but more will be added
 * New: `IEventStore` now has `LoadAllEventsAsync` and `LoadAllEvents` that
   enables you to load all events in the event store a few at a time.
 * New: `IMetadata.TimestampEpoch` contains the Unix timestamp version
   of `IMetadata.Timestamp`. Also, an additional metadata key
   `timestamp_epoch` is added to events containing the same data. Note,
   the `TimestampEpoch` on `IMetadata` handles cases in which the
   `timestamp_epoch` is not present by using the existing timestamp
 * Fixed: `AggregateRoot<>` now reads the aggregate version from
   domain events applied during aggregate load. This resolves an issue
   for when an `IEventUpgrader` removed events from the event stream
 * Fixed: `InMemoryReadModelStore<,>` is now thread safe

### New in 0.7.481 (released 2015-05-22)

 * New: EventFlow now includes a `IQueryProcessor` that enables you to implement
   queries and query handlers in a structure manner. EventFlow ships with two
   ready-to-use queries and related handlers
   - `ReadModelByIdQuery<TReadModel>`: Supported by in-memory and MSSQL read
     model stores
   - `InMemoryQuery<TReadModel>`: Only supported by in-memory read model store,
     but lets you search for any read model based on a `Predicate<TReadModel>`

### New in 0.6.456 (released 2015-05-18)

 * Breaking: Read models have been significantly improved as they can now
   subscribe to events from multiple aggregates. Use a custom
   `IReadModelLocator` to define how read models are located. The supplied
   `ILocateByAggregateId` simply uses the aggregate ID. To subscribe
   to other events, simply implement `IAmReadModelFor<,,>` and make sure
   you have supplied a proper read model locator.
   - `UseMssqlReadModel` signature changed, change to
   `.UseMssqlReadModel<MyReadModel, ILocateByAggregateId>()` in
   order to have the previous functionality
   - `UseInMemoryReadStoreFor` signature changed, change to
   `.UseInMemoryReadStoreFor<MyReadModel, ILocateByAggregateId>()` in
   order to have the previous functionality
 * Breaking: A warning is no longer logged if you forgot to subscribe to
   a aggregate event in your read model as read models are no longer
   strongly coupled to a specific aggregate and its events
 * Breaking: `ITransientFaultHandler` now takes the strategy as a generic
   argument instead of the `Use<>` method. If you want to configure the
   retry strategy, use `ConfigureRetryStrategy(...)` instead
 * New: You can now have multiple `IReadStoreManager` if you would like to
   implement your own read model handling
 * New: `IEventStore` now has a `LoadEventsAsync` and `LoadEvents`
   that loads `IDomainEvent`s based on global sequence number range
 * New: Its now possible to register generic services without them being
   constructed generic types, i.e., register `typeof(IMyService<>)` as
   `typeof(MyService<>)`
 * New: Table names for MSSQL read models can be assigned using the
   `TableAttribute` from `System.ComponentModel.DataAnnotations`
 * Fixed: Subscribers are invoked _after_ read stores have been updated,
   which ensures that subscribers can use any read models that were
   updated

### New in 0.5.390 (released 2015-05-08)

 * POTENTIAL DATA LOSS for files event store: Files event store now
   stores its log as JSON instead of an `int` in the form
   `{"GlobalSequenceNumber":2}`. So rename the current file and put in the
   global sequence number before startup
 * Breaking: Major changes has been made regarding how the aggregate
   identity is implemented and referenced through interfaces. These changes makes
   it possible to access the identity type directly though all interface. Some
   notable examples are listed here. Note that this has NO impact on how data
   is stored!
   - `IAggregateRoot` changed to `IAggregateRoot<TIdentity>`
   - `ICommand<TAggregate>` changed to `ICommand<TAggregate,TIdentity>`
   - `ICommandHandler<TAggregate,TCommand>` changed to
     `ICommandHandler<TAggregate,TIdentity, TCommand>`
   - `IAmReadModelFor<TEvent>` changed to
     `IAmReadModelFor<TAggregate,TIdentity,TEvent>`
   - `IDomainEvent<TEvent>` changed to `IDomainEvent<TAggregate,TIdentity>`  
 * New: `ICommandBus.Publish` now takes a `CancellationToken` argument
 * Fixed: MSSQL should list columns to SELECT when fetching events


### New in 0.4.353 (released 2015-05-05)

* Breaking: `ValueObject` now uses public properties instead of both
  private and public fields
* Breaking: Aggregate IDs are no longer `string` but objects implementing
  `IIdentity`
* Breaking: MSSQL transient exceptions are now retried
* Breaking: All methods on `IMsSqlConnection` has an extra `Label` argument
* New: `ITransientFaultHandler` added along with default retry strategies
  for optimistic concurrency and MSSQL transient exceptions
* New: Release notes added to NuGet packages
* New: Better logging and more descriptive exceptions
* Fixed: Unchecked missing in `ValueObject` when claculating hash
* Fixed: `NullReferenceException` thrown if `null` was stored
  in `SingleValueObject` and `ToString()` was called


### New in 0.3.292 (released 2015-04-30)

* First stable version of EventFlow<|MERGE_RESOLUTION|>--- conflicted
+++ resolved
@@ -1,4 +1,4 @@
-### New in 0.62 (not released yet)
+﻿### New in 0.62 (not released yet)
 
 * New: Created `AggregateReadStoreManager<,,,>` which is a new read store manager
   for read models that have a 1-to-1 relation with an aggregate. If read models get
@@ -8,15 +8,12 @@
   - `UseElasticsearchReadModelFor<,,>`
   - `UseMssqlReadModelFor<,,>`
   - `UseSQLiteReadModelFor<,,>`
-<<<<<<< HEAD
+* New: Added `ReadModelId` and `IsNew` properties to the context object that is
+  available to a read model inside the `Apply` methods in order to better support
+  scenarios where a single event affects multiple read model instances. 
 * Minor: Applying events to a snapshot will now have the correct `Version` set 
   inside the `Apply` methods.
 * Minor: Trying to apply events in the wrong order will now throw an exception.
-=======
-* New: Added `ReadModelId` and `IsNew` properties to the context object that is
-  available to a read model inside the `Apply` methods in order to better support
-  scenarios where a single event affects multiple read model instances. 
->>>>>>> e37c6123
 
 ### New in 0.61.3524 (released 2018-06-26)
 
