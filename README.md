--- conflicted
+++ resolved
@@ -76,12 +76,9 @@
   * In-memory - only for test
   * Files - only for test
   * Microsoft SQL Server
-<<<<<<< HEAD
   * Entity Framework Core
-=======
   * SQLite
   * PostgreSQL
->>>>>>> 17eb89ed
   * EventStore - [home page](https://eventstore.org/)
 * [**Subscribers:**](http://docs.geteventflow.net/Subscribers.html)
   Listeners that act on specific domain events. Useful if an specific action
@@ -92,12 +89,9 @@
   * [Elasticsearch](http://docs.geteventflow.net/ReadStores.html#elasticsearch)
   * [In-memory](http://docs.geteventflow.net/ReadStores.html#in-memory) - only for test
   * [Microsoft SQL Server](http://docs.geteventflow.net/ReadStores.html#microsoft-sql-server)
-<<<<<<< HEAD
   * Entity Framework Core
-=======
   * SQLite
   * PostgreSQL
->>>>>>> 17eb89ed
 * [**Snapshots:**](http://docs.geteventflow.net/Snapshots.html)
   Instead of reading the entire event stream every single time, a snapshot can
   be created every so often that contains the aggregate state. EventFlow
@@ -105,12 +99,9 @@
   aggregates. Snapshots in EventFlow are opt-in and EventFlow has support for
   * [In-memory](http://docs.geteventflow.net/Snapshots.html#in-memory) - only for test
   * [Microsoft SQL Server](http://docs.geteventflow.net/Snapshots.html#microsoft-sql-server)  
-<<<<<<< HEAD
   * Entity Framework Core
-=======
   * SQLite
   * PostgreSQL
->>>>>>> 17eb89ed
 * [**Sagas:**](http://docs.geteventflow.net/Sagas.html)
   Also known as _process managers_, coordinates and routes messages between
   bounded contexts and aggregates
@@ -347,13 +338,10 @@
  * **EventStore:** [EventStore](https://geteventstore.com/) is same as the above
  * **RabbitMQ:** [RabbitMQ](https://www.rabbitmq.com/) is same as the above
  * **MSSQL:** Microsoft SQL Server is required to be running
-<<<<<<< HEAD
  * **RabbitMQ:** Set an environment variable named `RABBITMQ_URL` with the URL
    for the [RabbitMQ](https://www.rabbitmq.com/) instance you would like to use.
  * **EntityFramework:** Microsoft SQL Server and PostgreSQL is required to be running
-=======
  * **PostgreSQL:** PostgreSQL is required to be running
->>>>>>> 17eb89ed
 
 There's a Vagrant box with both Elasticsearch and RabbitMQ you can use
 [here](https://github.com/rasmus/Vagrant.Boxes).
