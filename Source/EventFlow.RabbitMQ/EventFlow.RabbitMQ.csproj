﻿<Project Sdk="Microsoft.NET.Sdk">
  <Import Project="../Common.props" />
  <PropertyGroup>
    <TargetFrameworks>net451;netstandard1.6</TargetFrameworks>
    <TreatWarningsAsErrors>True</TreatWarningsAsErrors>
    <GenerateAssemblyInfo>True</GenerateAssemblyInfo>
    <GeneratePackageOnBuild>False</GeneratePackageOnBuild>
    <PackageRequireLicenseAcceptance>True</PackageRequireLicenseAcceptance>
    <Title>EventFlow.RabbitMQ</Title>
    <Authors>Rasmus Mikkelsen</Authors>
    <Company>Rasmus Mikkelsen</Company>
    <Copyright>Copyright (c) Rasmus Mikkelsen 2015 - 2017</Copyright>
    <Description>RabbitMQ integration for EventFlow</Description>
    <PackageTags>CQRS ES event sourcing RabbitMQ</PackageTags>
    <RepositoryType>git</RepositoryType>
    <RepositoryUrl>https://github.com/eventflow/EventFlow</RepositoryUrl>
    <PackageProjectUrl>http://docs.geteventflow.net/</PackageProjectUrl>
    <PackageIconUrl>https://raw.githubusercontent.com/eventflow/EventFlow/develop/icon-128.png</PackageIconUrl>
    <PackageLicenseUrl>https://raw.githubusercontent.com/eventflow/EventFlow/develop/LICENSE</PackageLicenseUrl>
    <NeutralLanguage>en-US</NeutralLanguage>
    <PackageReleaseNotes>UPDATED BY BUILD</PackageReleaseNotes>
  </PropertyGroup>
  <ItemGroup>
<<<<<<< HEAD
    <PackageReference Include="RabbitMQ.Client" Version="4.1.3" />
=======
    <Folder Include="Properties\" />
  </ItemGroup>
  <ItemGroup>
    <ProjectReference Include="..\EventFlow\EventFlow.csproj" />
>>>>>>> 48e9edbe
  </ItemGroup>
  <ItemGroup>
    <PackageReference Include="RabbitMQ.Client" Version="5.0.1" />
  </ItemGroup>
</Project><|MERGE_RESOLUTION|>--- conflicted
+++ resolved
@@ -21,14 +21,7 @@
     <PackageReleaseNotes>UPDATED BY BUILD</PackageReleaseNotes>
   </PropertyGroup>
   <ItemGroup>
-<<<<<<< HEAD
-    <PackageReference Include="RabbitMQ.Client" Version="4.1.3" />
-=======
-    <Folder Include="Properties\" />
-  </ItemGroup>
-  <ItemGroup>
     <ProjectReference Include="..\EventFlow\EventFlow.csproj" />
->>>>>>> 48e9edbe
   </ItemGroup>
   <ItemGroup>
     <PackageReference Include="RabbitMQ.Client" Version="5.0.1" />
