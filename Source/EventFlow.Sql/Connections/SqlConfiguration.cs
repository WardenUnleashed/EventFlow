--- conflicted
+++ resolved
@@ -54,18 +54,20 @@
             return (T)(object)this;
         }
 
-<<<<<<< HEAD
         public T SetIsStreamingEnabled(bool isStreamingEnabled)
         {
             IsStreamingEnabled = isStreamingEnabled;
-=======
-        public T SetTransientRetryCount(int retryCount)
-        {
-            TransientRetryCount = retryCount;
->>>>>>> e827d615
 
             // Are there alternatives to this double cast?
             return (T)(object)this;
         }
+		
+        public T SetTransientRetryCount(int retryCount)
+        {
+            TransientRetryCount = retryCount;
+
+            // Are there alternatives to this double cast?
+            return (T)(object)this;
+        }		
     }
 }