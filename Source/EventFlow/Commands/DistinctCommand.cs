﻿// The MIT License (MIT)
//
// Copyright (c) 2015 Rasmus Mikkelsen
// https://github.com/rasmus/EventFlow
//
// Permission is hereby granted, free of charge, to any person obtaining a copy of
// this software and associated documentation files (the "Software"), to deal in
// the Software without restriction, including without limitation the rights to
// use, copy, modify, merge, publish, distribute, sublicense, and/or sell copies of
// the Software, and to permit persons to whom the Software is furnished to do so,
// subject to the following conditions:
//
// The above copyright notice and this permission notice shall be included in all
// copies or substantial portions of the Software.
//
// THE SOFTWARE IS PROVIDED "AS IS", WITHOUT WARRANTY OF ANY KIND, EXPRESS OR
// IMPLIED, INCLUDING BUT NOT LIMITED TO THE WARRANTIES OF MERCHANTABILITY, FITNESS
// FOR A PARTICULAR PURPOSE AND NONINFRINGEMENT. IN NO EVENT SHALL THE AUTHORS OR
// COPYRIGHT HOLDERS BE LIABLE FOR ANY CLAIM, DAMAGES OR OTHER LIABILITY, WHETHER
// IN AN ACTION OF CONTRACT, TORT OR OTHERWISE, ARISING FROM, OUT OF OR IN
// CONNECTION WITH THE SOFTWARE OR THE USE OR OTHER DEALINGS IN THE SOFTWARE.

using System;
using System.Collections.Generic;
using System.Linq;
using System.Threading;
using System.Threading.Tasks;
using EventFlow.Aggregates;
using EventFlow.Core;

namespace EventFlow.Commands
{
    public abstract class DistinctCommand<TAggregate, TIdentity> : ICommand<TAggregate, TIdentity, CommandId>
        where TAggregate : IAggregateRoot<TIdentity>
        where TIdentity : IIdentity
    {
        private readonly Lazy<CommandId> _lazySourceId;

        public CommandId SourceId => _lazySourceId.Value;
        public TIdentity AggregateId { get; }

        protected DistinctCommand(
            TIdentity aggregateId)
        {
            if (aggregateId == null) throw new ArgumentNullException(nameof(aggregateId));

            _lazySourceId = new Lazy<CommandId>(CalculateSourceId, LazyThreadSafetyMode.PublicationOnly);

            AggregateId = aggregateId;
        }

        private CommandId CalculateSourceId()
        {
            var bytes = GetSourceIdComponents().SelectMany(b => b).ToArray();
            return CommandId.NewDeterministic(
                GuidFactories.Deterministic.Namespaces.Commands,
                bytes);
        }

        protected abstract IEnumerable<byte[]> GetSourceIdComponents();
<<<<<<< HEAD
        public Task PublishAsync(ICommandBus commandBus, CancellationToken cancellationToken)
        {
            throw new NotImplementedException();
=======

        public Task<ISourceId> PublishAsync(ICommandBus commandBus, CancellationToken cancellationToken)
        {
            return commandBus.PublishAsync(this, cancellationToken);
        }

        public ISourceId GetSourceId()
        {
            return SourceId;
>>>>>>> 2b3f388b
        }
    }
}<|MERGE_RESOLUTION|>--- conflicted
+++ resolved
@@ -58,11 +58,6 @@
         }
 
         protected abstract IEnumerable<byte[]> GetSourceIdComponents();
-<<<<<<< HEAD
-        public Task PublishAsync(ICommandBus commandBus, CancellationToken cancellationToken)
-        {
-            throw new NotImplementedException();
-=======
 
         public Task<ISourceId> PublishAsync(ICommandBus commandBus, CancellationToken cancellationToken)
         {
@@ -72,7 +67,6 @@
         public ISourceId GetSourceId()
         {
             return SourceId;
->>>>>>> 2b3f388b
         }
     }
 }