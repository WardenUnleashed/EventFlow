--- conflicted
+++ resolved
@@ -89,14 +89,8 @@
         }
 
         public override async Task UpdateAsync(IReadOnlyCollection<ReadModelUpdate> readModelUpdates,
-<<<<<<< HEAD
-            Func<IReadModelContext> readModelContextFactory,
+            IReadModelContextFactory readModelContextFactory,
             Func<IReadModelContext, IReadOnlyCollection<IDomainEvent>, ReadModelEnvelope<TReadModel>, CancellationToken, Task<ReadModelUpdateResult<TReadModel>>> updateReadModel,
-=======
-            IReadModelContextFactory readModelContextFactory,
-            Func<IReadModelContext, IReadOnlyCollection<IDomainEvent>, ReadModelEnvelope<TReadModel>, CancellationToken,
-                Task<ReadModelEnvelope<TReadModel>>> updateReadModel,
->>>>>>> e37c6123
             CancellationToken cancellationToken)
         {
             using (await _asyncLock.WaitAsync(cancellationToken).ConfigureAwait(false))
