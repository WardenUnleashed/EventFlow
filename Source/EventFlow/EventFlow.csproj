--- conflicted
+++ resolved
@@ -247,15 +247,12 @@
     <Compile Include="ReadStores\ReadModelUpdate.cs" />
     <Compile Include="ReadStores\ReadStoreManager.cs" />
     <Compile Include="ReadStores\SingleAggregateReadStoreManager.cs" />
-<<<<<<< HEAD
     <Compile Include="Sagas\ISagaProcessor.cs" />
     <Compile Include="Sagas\SagaProcessor.cs" />
     <Compile Include="Sagas\SagaTypeDetails.cs" />
-=======
     <Compile Include="Snapshots\Strategies\ISnapshotStrategy.cs" />
     <Compile Include="Snapshots\Strategies\SnapshotEveryFewVersionsStrategy.cs" />
     <Compile Include="Snapshots\Strategies\SnapshotRandomlyStrategy.cs" />
->>>>>>> 829ea60b
     <Compile Include="Specifications\ISpecification.cs" />
     <Compile Include="Specifications\Specification.cs" />
     <Compile Include="Sagas\ISaga.cs" />
