--- conflicted
+++ resolved
@@ -35,14 +35,10 @@
             where TAggregate : IAggregateRoot<TIdentity>
             where TIdentity : IIdentity;
 
-<<<<<<< HEAD
         void Publish<TAggregate, TIdentity>(
-            ICommand<TAggregate, TIdentity> command)
+		    ICommand<TAggregate, TIdentity> command,
+			CancellationToken cancellationToken)
             where TAggregate : IAggregateRoot<TIdentity>
             where TIdentity : IIdentity;
-=======
-        void Publish<TAggregate>(ICommand<TAggregate> command, CancellationToken cancellationToken)
-            where TAggregate : IAggregateRoot;
->>>>>>> 9675064b
     }
 }