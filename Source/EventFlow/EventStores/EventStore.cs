﻿// The MIT License (MIT)
//
// Copyright (c) 2015 Rasmus Mikkelsen
// https://github.com/rasmus/EventFlow
//
// Permission is hereby granted, free of charge, to any person obtaining a copy of
// this software and associated documentation files (the "Software"), to deal in
// the Software without restriction, including without limitation the rights to
// use, copy, modify, merge, publish, distribute, sublicense, and/or sell copies of
// the Software, and to permit persons to whom the Software is furnished to do so,
// subject to the following conditions:
//
// The above copyright notice and this permission notice shall be included in all
// copies or substantial portions of the Software.
//
// THE SOFTWARE IS PROVIDED "AS IS", WITHOUT WARRANTY OF ANY KIND, EXPRESS OR
// IMPLIED, INCLUDING BUT NOT LIMITED TO THE WARRANTIES OF MERCHANTABILITY, FITNESS
// FOR A PARTICULAR PURPOSE AND NONINFRINGEMENT. IN NO EVENT SHALL THE AUTHORS OR
// COPYRIGHT HOLDERS BE LIABLE FOR ANY CLAIM, DAMAGES OR OTHER LIABILITY, WHETHER
// IN AN ACTION OF CONTRACT, TORT OR OTHERWISE, ARISING FROM, OUT OF OR IN
// CONNECTION WITH THE SOFTWARE OR THE USE OR OTHER DEALINGS IN THE SOFTWARE.

using System.Collections.Generic;
using System.Linq;
using System.Threading;
using System.Threading.Tasks;
using EventFlow.Aggregates;
using EventFlow.Core;
using EventFlow.EventCaches;
using EventFlow.EventCaches.InMemory;
using EventFlow.Exceptions;
using EventFlow.Logs;

namespace EventFlow.EventStores
{
    public abstract class EventStore : IEventStore
    {
        protected ILog Log { get; private set; }
        protected IAggregateFactory AggregateFactory { get; private set; }
        protected IEventJsonSerializer EventJsonSerializer { get; private set; }
        protected IEventCache EventCache { get; private set; }
        protected IReadOnlyCollection<IMetadataProvider> MetadataProviders { get; private set; }

        protected EventStore(
            ILog log,
            IAggregateFactory aggregateFactory,
            IEventJsonSerializer eventJsonSerializer,
            IEventCache eventCache,
            IEnumerable<IMetadataProvider> metadataProviders)
        {
            Log = log;
            AggregateFactory = aggregateFactory;
            EventJsonSerializer = eventJsonSerializer;
            EventCache = eventCache;
            MetadataProviders = metadataProviders.ToList();
        }

        public virtual async Task<IReadOnlyCollection<IDomainEvent>> StoreAsync<TAggregate>(
            string id,
            IReadOnlyCollection<IUncommittedEvent> uncommittedDomainEvents,
            CancellationToken cancellationToken)
            where TAggregate : IAggregateRoot
        {
            var aggregateType = typeof (TAggregate);
            Log.Verbose(
                "Storing {0} events for aggregate '{1}' with ID '{2}'",
                uncommittedDomainEvents.Count,
                aggregateType.Name,
                id);

            var serializedEvents = uncommittedDomainEvents
                .Select(e =>
                    {
                        var metadata = MetadataProviders
                            .SelectMany(p => p.ProvideMetadata<TAggregate>(id, e.AggregateEvent, e.Metadata))
                            .Concat(e.Metadata);
                        return EventJsonSerializer.Serialize(e.AggregateEvent, metadata);
                    })
                .ToList();

            IReadOnlyCollection<ICommittedDomainEvent> committedDomainEvents;
            try
            {
                committedDomainEvents = await CommitEventsAsync<TAggregate>(
                    id,
                    serializedEvents,
                    cancellationToken)
                    .ConfigureAwait(false);
            }
            catch (OptimisticConcurrencyException)
            {
                Log.Verbose(
                    "Detected a optimisting concurrency exception for aggregate '{0}' with ID '{1}', invalidating cache",
                    aggregateType.Name,
                    id);

                // TODO: Rework as soon as await is possible within catch
                using (var a = AsyncHelper.Wait)
                {
                    a.Run(EventCache.InvalidateAsync(aggregateType, id, cancellationToken));
                }

                throw;
            }

            var domainEvents = committedDomainEvents.Select(EventJsonSerializer.Deserialize).ToList();

            await EventCache.InsertAsync(aggregateType, id, domainEvents, cancellationToken).ConfigureAwait(false);

            return domainEvents;
        }

        protected abstract Task<IReadOnlyCollection<ICommittedDomainEvent>> CommitEventsAsync<TAggregate>(
            string id, IReadOnlyCollection<SerializedEvent> serializedEvents,
            CancellationToken cancellationToken)
            where TAggregate : IAggregateRoot;

        protected abstract Task<IReadOnlyCollection<ICommittedDomainEvent>> LoadCommittedEventsAsync<TAggregate>(
            string id,
            CancellationToken cancellationToken)
            where TAggregate : IAggregateRoot;

<<<<<<< HEAD
        public virtual async Task<IReadOnlyCollection<IDomainEvent>> LoadEventsAsync<TAggregate>(string id, CancellationToken cancellationToken)
            where TAggregate : IAggregateRoot
        {
            var committedDomainEvents = await LoadCommittedEventsAsync<TAggregate>(id, cancellationToken).ConfigureAwait(false);
=======
        public virtual async Task<IReadOnlyCollection<IDomainEvent>> LoadEventsAsync<TAggregate>(
            string id,
            CancellationToken cancellationToken)
            where TAggregate : IAggregateRoot
        {
            var aggregateType = typeof (TAggregate);
            var cachedDomainEvents = await EventCache.GetAsync(aggregateType, id, cancellationToken).ConfigureAwait(false);
            if (cachedDomainEvents != null)
            {
                return cachedDomainEvents;
            }

            var committedDomainEvents = await LoadCommittedEventsAsync(id, cancellationToken).ConfigureAwait(false);
>>>>>>> 9022f3f6
            var domainEvents = committedDomainEvents
                .Select(EventJsonSerializer.Deserialize)
                .ToList();
            return domainEvents;
        }

        public virtual async Task<TAggregate> LoadAggregateAsync<TAggregate>(
            string id,
            CancellationToken cancellationToken)
            where TAggregate : IAggregateRoot
        {
            var aggregateType = typeof(TAggregate);

            Log.Verbose(
                "Loading aggregate '{0}' with ID '{1}'",
                aggregateType.Name,
                id);
            
            var domainEvents = await LoadEventsAsync<TAggregate>(id, cancellationToken).ConfigureAwait(false);
            var aggregate = await AggregateFactory.CreateNewAggregateAsync<TAggregate>(id).ConfigureAwait(false);
            aggregate.ApplyEvents(domainEvents.Select(e => e.GetAggregateEvent()));

            Log.Verbose(
                "Done loading aggregate '{0}' with ID '{1}' after applying {2} events",
                aggregateType.Name,
                id,
                domainEvents.Count);

            return aggregate;
        }

        public virtual TAggregate LoadAggregate<TAggregate>(string id, CancellationToken cancellationToken)
            where TAggregate : IAggregateRoot
        {
            var aggregate = default(TAggregate);
            using (var a = AsyncHelper.Wait)
            {
                a.Run(LoadAggregateAsync<TAggregate>(id, cancellationToken), r => aggregate = r);
            }
            return aggregate;
        }
    }
}<|MERGE_RESOLUTION|>--- conflicted
+++ resolved
@@ -117,15 +117,8 @@
 
         protected abstract Task<IReadOnlyCollection<ICommittedDomainEvent>> LoadCommittedEventsAsync<TAggregate>(
             string id,
-            CancellationToken cancellationToken)
-            where TAggregate : IAggregateRoot;
+            CancellationToken cancellationToken);
 
-<<<<<<< HEAD
-        public virtual async Task<IReadOnlyCollection<IDomainEvent>> LoadEventsAsync<TAggregate>(string id, CancellationToken cancellationToken)
-            where TAggregate : IAggregateRoot
-        {
-            var committedDomainEvents = await LoadCommittedEventsAsync<TAggregate>(id, cancellationToken).ConfigureAwait(false);
-=======
         public virtual async Task<IReadOnlyCollection<IDomainEvent>> LoadEventsAsync<TAggregate>(
             string id,
             CancellationToken cancellationToken)
@@ -138,8 +131,7 @@
                 return cachedDomainEvents;
             }
 
-            var committedDomainEvents = await LoadCommittedEventsAsync(id, cancellationToken).ConfigureAwait(false);
->>>>>>> 9022f3f6
+            var committedDomainEvents = await LoadCommittedEventsAsync<TAggregate>(id, cancellationToken).ConfigureAwait(false);
             var domainEvents = committedDomainEvents
                 .Select(EventJsonSerializer.Deserialize)
                 .ToList();
