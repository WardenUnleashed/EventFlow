﻿// The MIT License (MIT)
//
// Copyright (c) 2015 Rasmus Mikkelsen
// https://github.com/rasmus/EventFlow
//
// Permission is hereby granted, free of charge, to any person obtaining a copy of
// this software and associated documentation files (the "Software"), to deal in
// the Software without restriction, including without limitation the rights to
// use, copy, modify, merge, publish, distribute, sublicense, and/or sell copies of
// the Software, and to permit persons to whom the Software is furnished to do so,
// subject to the following conditions:
//
// The above copyright notice and this permission notice shall be included in all
// copies or substantial portions of the Software.
//
// THE SOFTWARE IS PROVIDED "AS IS", WITHOUT WARRANTY OF ANY KIND, EXPRESS OR
// IMPLIED, INCLUDING BUT NOT LIMITED TO THE WARRANTIES OF MERCHANTABILITY, FITNESS
// FOR A PARTICULAR PURPOSE AND NONINFRINGEMENT. IN NO EVENT SHALL THE AUTHORS OR
// COPYRIGHT HOLDERS BE LIABLE FOR ANY CLAIM, DAMAGES OR OTHER LIABILITY, WHETHER
// IN AN ACTION OF CONTRACT, TORT OR OTHERWISE, ARISING FROM, OUT OF OR IN
// CONNECTION WITH THE SOFTWARE OR THE USE OR OTHER DEALINGS IN THE SOFTWARE.

using System;
using System.Collections.Concurrent;
using System.Collections.Generic;
using System.Linq;
using System.Text;
using System.Threading;
using System.Threading.Tasks;
using EventFlow.Aggregates;
using EventFlow.Core;
using EventFlow.Exceptions;
using EventFlow.Extensions;
using EventFlow.Logs;

namespace EventFlow.EventStores.InMemory
{
    public class InMemoryEventStore : EventStoreBase, IDisposable
    {
        private readonly ConcurrentDictionary<string, List<InMemoryCommittedDomainEvent>> _eventStore = new ConcurrentDictionary<string, List<InMemoryCommittedDomainEvent>>();
        private readonly AsyncLock _asyncLock = new AsyncLock();

        private class InMemoryCommittedDomainEvent : ICommittedDomainEvent
        {
            public long GlobalSequenceNumber { get; set; }
            public string AggregateId { get; set; }
            public string AggregateName { private get; set; }
            public string Data { get; set; }
            public string Metadata { get; set; }
            public int AggregateSequenceNumber { get; set; }

            public override string ToString()
            {
                return new StringBuilder()
                    .AppendLineFormat("{0} v{1} ==================================", AggregateName, AggregateSequenceNumber)
                    .AppendLine(Metadata)
                    .AppendLine("---------------------------------")
                    .AppendLine(Data)
                    .Append("---------------------------------")
                    .ToString();
            }
        }

        public InMemoryEventStore(
            ILog log,
            IAggregateFactory aggregateFactory,
            IEventJsonSerializer eventJsonSerializer,
            IEnumerable<IMetadataProvider> metadataProviders,
            IEventUpgradeManager eventUpgradeManager)
            : base(log, aggregateFactory, eventJsonSerializer, eventUpgradeManager, metadataProviders)
        {
        }

        protected override Task<AllCommittedEventsPage> LoadAllCommittedDomainEvents(
            long startPostion,
            long endPosition,
            CancellationToken cancellationToken)
        {
            var committedDomainEvents = _eventStore
                .SelectMany(kv => kv.Value)
                .Where(e => e.GlobalSequenceNumber >= startPostion && e.GlobalSequenceNumber <= endPosition)
                .ToList();

            var nextPosition = committedDomainEvents.Any()
                ? committedDomainEvents.Max(e => e.GlobalSequenceNumber) + 1
                : startPostion;

            return Task.FromResult(new AllCommittedEventsPage(nextPosition, committedDomainEvents));
        }

        protected async override Task<IReadOnlyCollection<ICommittedDomainEvent>> CommitEventsAsync<TAggregate, TIdentity>(
            TIdentity id,
            IReadOnlyCollection<SerializedEvent> serializedEvents,
            CancellationToken cancellationToken)
        {
            if (!serializedEvents.Any())
            {
                return new List<ICommittedDomainEvent>();
            }

            using (await _asyncLock.WaitAsync(cancellationToken).ConfigureAwait(false))
            {
                var globalCount = _eventStore.Values.SelectMany(e => e).Count();

                List<InMemoryCommittedDomainEvent> committedDomainEvents;
                if (_eventStore.ContainsKey(id.Value))
                {
                    committedDomainEvents = _eventStore[id.Value];
                }
                else
                {
                    committedDomainEvents = new List<InMemoryCommittedDomainEvent>();
                    _eventStore[id.Value] = committedDomainEvents;
                }

                var newCommittedDomainEvents = serializedEvents
                    .Select((e, i) =>
                        {
                            var committedDomainEvent = new InMemoryCommittedDomainEvent
                                {
                                    AggregateId = id.Value,
                                    AggregateName = e.Metadata[MetadataKeys.AggregateName],
                                    AggregateSequenceNumber = e.AggregateSequenceNumber,
<<<<<<< HEAD
                                    Data = e.SerializedData,
                                    Metadata = e.SerializedMetadata,
=======
                                    Data = e.Data,
                                    Metadata = e.Meta,
                                    GlobalSequenceNumber = globalCount + i + 1,
>>>>>>> 168a4724
                                };
                            Log.Verbose("Committing event {0}{1}", Environment.NewLine, committedDomainEvent.ToString());
                            return committedDomainEvent;
                        })
                    .ToList();

                var expectedVersion = newCommittedDomainEvents.First().AggregateSequenceNumber - 1;
                if (expectedVersion != committedDomainEvents.Count)
                {
                    throw new OptimisticConcurrencyException("");
                }

                committedDomainEvents.AddRange(newCommittedDomainEvents);

                return newCommittedDomainEvents;
            }
        }

        protected override async Task<IReadOnlyCollection<ICommittedDomainEvent>> LoadCommittedEventsAsync<TAggregate, TIdentity>(
            TIdentity id,
            CancellationToken cancellationToken)
        {
            using (await _asyncLock.WaitAsync(cancellationToken).ConfigureAwait(false))
            {
                List<InMemoryCommittedDomainEvent> committedDomainEvent;
                return _eventStore.TryGetValue(id.Value, out committedDomainEvent)
                    ? committedDomainEvent
                    : new List<InMemoryCommittedDomainEvent>();
            }
        }

        public override Task DeleteAggregateAsync<TAggregate, TIdentity>(
            TIdentity id,
            CancellationToken cancellationToken)
        {
            if (_eventStore.ContainsKey(id.Value))
            {
                List<InMemoryCommittedDomainEvent> committedDomainEvents;
                _eventStore.TryRemove(id.Value, out committedDomainEvents);
                Log.Verbose(
                    "Deleted aggregate '{0}' with ID '{1}' by deleting all of its {2} events",
                    typeof(TAggregate).Name,
                    id,
                    committedDomainEvents.Count);
            }

            return Task.FromResult(0);
        }

        public void Dispose()
        {
            _asyncLock.Dispose();
        }
    }
}<|MERGE_RESOLUTION|>--- conflicted
+++ resolved
@@ -121,14 +121,9 @@
                                     AggregateId = id.Value,
                                     AggregateName = e.Metadata[MetadataKeys.AggregateName],
                                     AggregateSequenceNumber = e.AggregateSequenceNumber,
-<<<<<<< HEAD
                                     Data = e.SerializedData,
                                     Metadata = e.SerializedMetadata,
-=======
-                                    Data = e.Data,
-                                    Metadata = e.Meta,
                                     GlobalSequenceNumber = globalCount + i + 1,
->>>>>>> 168a4724
                                 };
                             Log.Verbose("Committing event {0}{1}", Environment.NewLine, committedDomainEvent.ToString());
                             return committedDomainEvent;
