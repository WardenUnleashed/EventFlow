﻿// The MIT License (MIT)
//
// Copyright (c) 2015 Rasmus Mikkelsen
// https://github.com/rasmus/EventFlow
//
// Permission is hereby granted, free of charge, to any person obtaining a copy of
// this software and associated documentation files (the "Software"), to deal in
// the Software without restriction, including without limitation the rights to
// use, copy, modify, merge, publish, distribute, sublicense, and/or sell copies of
// the Software, and to permit persons to whom the Software is furnished to do so,
// subject to the following conditions:
//
// The above copyright notice and this permission notice shall be included in all
// copies or substantial portions of the Software.
//
// THE SOFTWARE IS PROVIDED "AS IS", WITHOUT WARRANTY OF ANY KIND, EXPRESS OR
// IMPLIED, INCLUDING BUT NOT LIMITED TO THE WARRANTIES OF MERCHANTABILITY, FITNESS
// FOR A PARTICULAR PURPOSE AND NONINFRINGEMENT. IN NO EVENT SHALL THE AUTHORS OR
// COPYRIGHT HOLDERS BE LIABLE FOR ANY CLAIM, DAMAGES OR OTHER LIABILITY, WHETHER
// IN AN ACTION OF CONTRACT, TORT OR OTHERWISE, ARISING FROM, OUT OF OR IN
// CONNECTION WITH THE SOFTWARE OR THE USE OR OTHER DEALINGS IN THE SOFTWARE.

using System;
using System.Collections.Generic;
using System.IO;
using System.Threading;
using System.Threading.Tasks;
using EventFlow.Aggregates;
using EventFlow.Core;
using EventFlow.Exceptions;
using EventFlow.Logs;

namespace EventFlow.EventStores.Files
{
    public class FilesEventStore : EventStoreBase
    {
        private readonly IJsonSerializer _jsonSerializer;
        private readonly IFilesEventStoreConfiguration _configuration;
        private readonly AsyncLock _asyncLock = new AsyncLock();

        public class FileEventData : ICommittedDomainEvent
        {
            public string AggregateId { get; set; }
            public string Data { get; set; }
            public string Metadata { get; set; }
            public int AggregateSequenceNumber { get; set; }
        }

        public FilesEventStore(
            ILog log,
            IAggregateFactory aggregateFactory,
            IEventJsonSerializer eventJsonSerializer,
            IEnumerable<IMetadataProvider> metadataProviders,
            IEventUpgradeManager eventUpgradeManager,
            IJsonSerializer jsonSerializer,
            IFilesEventStoreConfiguration configuration)
            : base(log, aggregateFactory, eventJsonSerializer, eventUpgradeManager, metadataProviders)
        {
            _jsonSerializer = jsonSerializer;
            _configuration = configuration;
        }

        protected override async Task<IReadOnlyCollection<ICommittedDomainEvent>> CommitEventsAsync<TAggregate, TIdentity>(
            TIdentity id,
            IReadOnlyCollection<SerializedEvent> serializedEvents,
            CancellationToken cancellationToken)
        {
            using (await _asyncLock.WaitAsync(cancellationToken).ConfigureAwait(false))
            {
                var aggregateType = typeof (TAggregate);
                var committedDomainEvents = new List<ICommittedDomainEvent>();

                var aggregatePath = GetAggregatePath(aggregateType, id);
                if (!Directory.Exists(aggregatePath))
                {
                    Directory.CreateDirectory(aggregatePath);
                }

                foreach (var serializedEvent in serializedEvents)
                {
                    var eventPath = GetEventPath(aggregateType, id, serializedEvent.AggregateSequenceNumber);

                    var fileEventData = new FileEventData
                        {
                            AggregateId = id.Value,
                            AggregateSequenceNumber = serializedEvent.AggregateSequenceNumber,
<<<<<<< HEAD
                            BatchId = batchId,
                            Data = serializedEvent.SerializedData,
                            Metadata = serializedEvent.SerializedMetadata,
=======
                            Data = serializedEvent.Data,
                            Metadata = serializedEvent.Meta,
>>>>>>> ff4dd223
                        };
            
                    var json = _jsonSerializer.Serialize(fileEventData, true);

                    if (File.Exists(eventPath))
                    {
                        // TODO: This needs to be on file creation
                        throw new OptimisticConcurrencyException(string.Format(
                            "Event {0} already exists for aggregate '{1}' with ID '{2}'",
                            fileEventData.AggregateSequenceNumber,
                            aggregateType.Name,
                            id));
                    }

                    using (var streamWriter = File.CreateText(eventPath))
                    {
                        Log.Verbose("Writing file '{0}'", eventPath);
                        await streamWriter.WriteAsync(json).ConfigureAwait(false);
                    }

                    committedDomainEvents.Add(fileEventData);
                }

                return committedDomainEvents;
            }
        }

        protected override async Task<IReadOnlyCollection<ICommittedDomainEvent>> LoadCommittedEventsAsync<TAggregate, TIdentity>(
            TIdentity id,
            CancellationToken cancellationToken)
        {
            using (await _asyncLock.WaitAsync(cancellationToken).ConfigureAwait(false))
            {
                var aggregateType = typeof(TAggregate);
                var committedDomainEvents = new List<ICommittedDomainEvent>();
                for (var i = 1; ; i++)
                {
                    var eventPath = GetEventPath(aggregateType, id, i);
                    if (!File.Exists(eventPath))
                    {
                        return committedDomainEvents;
                    }

                    var committedDomainEvent = await LoadFileEventDataFile(eventPath).ConfigureAwait(false);
                    committedDomainEvents.Add(committedDomainEvent);
                }
            }
        }

        public override Task DeleteAggregateAsync<TAggregate, TIdentity>(
            TIdentity id,
            CancellationToken cancellationToken)
        {
            var aggregateType = typeof (TAggregate);
            Log.Verbose(
                "Deleting aggregate '{0}' with ID '{1}'",
                aggregateType.Name,
                id);
            var path = GetAggregatePath(aggregateType, id);
            Directory.Delete(path, true);
            return Task.FromResult(0);
        }

        private async Task<FileEventData> LoadFileEventDataFile(string eventPath)
        {
            using (var streamReader = File.OpenText(eventPath))
            {
                var json = await streamReader.ReadToEndAsync().ConfigureAwait(false);
                return _jsonSerializer.Deserialize<FileEventData>(json);
            }
        }

        private string GetAggregatePath(Type aggregateType, IIdentity id)
        {
            return Path.Combine(
                _configuration.StorePath,
                aggregateType.Name,
                id.Value);
        }

        private string GetEventPath(Type aggregateType, IIdentity id, int aggregateSequenceNumber)
        {
            return Path.Combine(
                GetAggregatePath(aggregateType, id),
                string.Format("{0}.json", aggregateSequenceNumber));
        }
    }
}<|MERGE_RESOLUTION|>--- conflicted
+++ resolved
@@ -84,14 +84,8 @@
                         {
                             AggregateId = id.Value,
                             AggregateSequenceNumber = serializedEvent.AggregateSequenceNumber,
-<<<<<<< HEAD
-                            BatchId = batchId,
                             Data = serializedEvent.SerializedData,
                             Metadata = serializedEvent.SerializedMetadata,
-=======
-                            Data = serializedEvent.Data,
-                            Metadata = serializedEvent.Meta,
->>>>>>> ff4dd223
                         };
             
                     var json = _jsonSerializer.Serialize(fileEventData, true);
