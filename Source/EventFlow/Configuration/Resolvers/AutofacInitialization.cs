--- conflicted
+++ resolved
@@ -54,11 +54,8 @@
             Check(regs, new Registration<IJsonSerializer, JsonSerializer>(), false);
             Check(regs, new Registration<IAggregateFactory, AggregateFactory>(), false);
             Check(regs, new Registration<IDomainEventPublisher, DomainEventPublisher>(), false);
-<<<<<<< HEAD
             Check(regs, new Registration<IDomainEventFactory, DomainEventFactory>(Lifetime.Singleton), false);
-=======
             Check(regs, new Registration<IEventCache, InMemoryEventCache>(Lifetime.Singleton), false);
->>>>>>> de4e2a23
 
             var eventFlowConfiguration = options.GetEventFlowConfiguration();
 
