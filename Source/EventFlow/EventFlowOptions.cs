--- conflicted
+++ resolved
@@ -45,16 +45,9 @@
 {
     public class EventFlowOptions : IEventFlowOptions
     {
-<<<<<<< HEAD
-        public static EventFlowOptions New => new EventFlowOptions();
-
-        private readonly ConcurrentBag<Type> _aggregateEventTypes = new ConcurrentBag<Type>();
-        private readonly ConcurrentBag<Type> _sagaTypes = new ConcurrentBag<Type>(); 
-        private readonly ConcurrentBag<Type> _commandTypes = new ConcurrentBag<Type>(); 
-=======
         private readonly List<Type> _aggregateEventTypes = new List<Type>();
+        private readonly List<Type> _sagaTypes = new List<Type>(); 
         private readonly List<Type> _commandTypes = new List<Type>();
->>>>>>> 784c072a
         private readonly EventFlowConfiguration _eventFlowConfiguration = new EventFlowConfiguration();
         private readonly List<Type> _jobTypes = new List<Type>();
         private Lazy<IServiceRegistration> _lazyRegistrationFactory = new Lazy<IServiceRegistration>(() => new AutofacServiceRegistration());
@@ -97,8 +90,7 @@
             return this;
         }
 
-<<<<<<< HEAD
-        public EventFlowOptions AddSagas(IEnumerable<Type> sagaTypes)
+        public IEventFlowOptions AddSagas(IEnumerable<Type> sagaTypes)
         {
             foreach (var sagaType in sagaTypes)
             {
@@ -111,10 +103,7 @@
             return this;
         }
 
-        public EventFlowOptions AddCommands(IEnumerable<Type> commandTypes)
-=======
         public IEventFlowOptions AddCommands(IEnumerable<Type> commandTypes)
->>>>>>> 784c072a
         {
             foreach (var commandType in commandTypes)
             {
@@ -162,57 +151,13 @@
 
         public IEventFlowOptions UseServiceRegistration(IServiceRegistration serviceRegistration)
         {
-<<<<<<< HEAD
-            var services = new HashSet<Type>(_lazyRegistrationFactory.Value.GetRegisteredServices());
-
-            RegisterIfMissing<ILog, ConsoleLog>(services);
-            RegisterIfMissing<IEventStore, InMemoryEventStore>(services, Lifetime.Singleton);
-            RegisterIfMissing<ICommandBus, CommandBus>(services);
-            RegisterIfMissing<IReadModelPopulator, ReadModelPopulator>(services);
-            RegisterIfMissing<IEventJsonSerializer, EventJsonSerializer>(services);
-            RegisterIfMissing<IEventDefinitionService, EventDefinitionService>(services, Lifetime.Singleton);
-            RegisterIfMissing<IQueryProcessor, QueryProcessor>(services, Lifetime.Singleton);
-            RegisterIfMissing<IJsonSerializer, JsonSerializer>(services);
-            RegisterIfMissing<IOptimisticConcurrencyRetryStrategy, OptimisticConcurrencyRetryStrategy>(services);
-            RegisterIfMissing<IEventUpgradeManager, EventUpgradeManager>(services, Lifetime.Singleton);
-            RegisterIfMissing<IAggregateFactory, AggregateFactory>(services);
-            RegisterIfMissing<IReadModelDomainEventApplier, ReadModelDomainEventApplier>(services);
-            RegisterIfMissing<IDomainEventPublisher, DomainEventPublisher>(services);
-            RegisterIfMissing<ISerializedCommandPublisher, SerializedCommandPublisher>(services);
-            RegisterIfMissing<ICommandDefinitionService, CommandDefinitionService>(services, Lifetime.Singleton);
-            RegisterIfMissing<IDispatchToEventSubscribers, DispatchToEventSubscribers>(services);
-            RegisterIfMissing<IDomainEventFactory, DomainEventFactory>(services, Lifetime.Singleton);
-            RegisterIfMissing<ISagaDefinitionService, SagaDefinitionService>(services, Lifetime.Singleton);
-            RegisterIfMissing<ISagaManager, SagaManager>(services);
-            RegisterIfMissing<IEventFlowConfiguration>(services, f => f.Register<IEventFlowConfiguration>(_ => _eventFlowConfiguration));
-
-            if (!services.Contains(typeof (ITransientFaultHandler<>)))
-=======
             if (_lazyRegistrationFactory != null && _lazyRegistrationFactory.IsValueCreated)
->>>>>>> 784c072a
             {
                 throw new InvalidOperationException("Service registration is already in use");
             }
 
-<<<<<<< HEAD
-            var rootResolver = _lazyRegistrationFactory.Value.CreateResolver(validateRegistrations);
-
-            var eventDefinitionService = rootResolver.Resolve<IEventDefinitionService>();
-            eventDefinitionService.LoadEvents(_aggregateEventTypes);
-
-            var commandsDefinitionService = rootResolver.Resolve<ICommandDefinitionService>();
-            commandsDefinitionService.LoadCommands(_commandTypes);
-
-            var sagaDefinitionService = rootResolver.Resolve<ISagaDefinitionService>();
-            sagaDefinitionService.LoadSagas(_sagaTypes);
-
-            _stopwatch.Stop();
-            var log = rootResolver.Resolve<ILog>();
-            log.Debug("EventFlow configuration done in {0:0.000} seconds", _stopwatch.Elapsed.TotalSeconds);
-=======
             RegisterDefaults(serviceRegistration);
             _lazyRegistrationFactory = new Lazy<IServiceRegistration>(() => serviceRegistration);
->>>>>>> 784c072a
 
             return this;
         }
@@ -243,6 +188,8 @@
             serviceRegistration.Register<ICommandDefinitionService, CommandDefinitionService>(Lifetime.Singleton);
             serviceRegistration.Register<IDispatchToEventSubscribers, DispatchToEventSubscribers>();
             serviceRegistration.Register<IDomainEventFactory, DomainEventFactory>(Lifetime.Singleton);
+            serviceRegistration.Register<ISagaDefinitionService, SagaDefinitionService>(Lifetime.Singleton);
+            serviceRegistration.Register<ISagaManager, SagaManager>();
             serviceRegistration.Register<IEventFlowConfiguration>(_ => _eventFlowConfiguration);
             serviceRegistration.RegisterGeneric(typeof(ITransientFaultHandler<>), typeof(TransientFaultHandler<>));
             serviceRegistration.RegisterGeneric(typeof(IReadModelFactory<>), typeof(ReadModelFactory<>), Lifetime.Singleton);
