﻿<?xml version="1.0" encoding="utf-8"?>
<Project ToolsVersion="12.0" DefaultTargets="Build" xmlns="http://schemas.microsoft.com/developer/msbuild/2003">
  <Import Project="$(MSBuildExtensionsPath)\$(MSBuildToolsVersion)\Microsoft.Common.props" Condition="Exists('$(MSBuildExtensionsPath)\$(MSBuildToolsVersion)\Microsoft.Common.props')" />
  <PropertyGroup>
    <Configuration Condition=" '$(Configuration)' == '' ">Debug</Configuration>
    <Platform Condition=" '$(Platform)' == '' ">AnyCPU</Platform>
    <ProjectGuid>{571D291C-5E4C-43AF-855F-7C4E2F318F4C}</ProjectGuid>
    <OutputType>Library</OutputType>
    <AppDesignerFolder>Properties</AppDesignerFolder>
    <RootNamespace>EventFlow.TestHelpers</RootNamespace>
    <AssemblyName>EventFlow.TestHelpers</AssemblyName>
    <TargetFrameworkVersion>v4.5.1</TargetFrameworkVersion>
    <FileAlignment>512</FileAlignment>
  </PropertyGroup>
  <PropertyGroup Condition=" '$(Configuration)|$(Platform)' == 'Debug|AnyCPU' ">
    <DebugSymbols>true</DebugSymbols>
    <DebugType>full</DebugType>
    <Optimize>false</Optimize>
    <OutputPath>bin\Debug\</OutputPath>
    <DefineConstants>DEBUG;TRACE</DefineConstants>
    <ErrorReport>prompt</ErrorReport>
    <WarningLevel>4</WarningLevel>
    <TreatWarningsAsErrors>true</TreatWarningsAsErrors>
  </PropertyGroup>
  <PropertyGroup Condition=" '$(Configuration)|$(Platform)' == 'Release|AnyCPU' ">
    <DebugType>pdbonly</DebugType>
    <Optimize>true</Optimize>
    <OutputPath>bin\Release\</OutputPath>
    <DefineConstants>TRACE</DefineConstants>
    <ErrorReport>prompt</ErrorReport>
    <WarningLevel>4</WarningLevel>
    <TreatWarningsAsErrors>true</TreatWarningsAsErrors>
  </PropertyGroup>
  <ItemGroup>
    <Reference Include="System" />
    <Reference Include="System.Core" />
    <Reference Include="System.IO.Compression.FileSystem" />
    <Reference Include="System.Management" />
    <Reference Include="System.Net.Http" />
    <Reference Include="System.Xml.Linq" />
    <Reference Include="System.Data.DataSetExtensions" />
    <Reference Include="Microsoft.CSharp" />
    <Reference Include="System.Data" />
    <Reference Include="System.Xml" />
  </ItemGroup>
  <ItemGroup>
    <Compile Include="Aggregates\Commands\ThingyAddMessageCommand.cs" />
    <Compile Include="Aggregates\Commands\ThingyImportCommand.cs" />
    <Compile Include="Aggregates\Commands\ThingyNopCommand.cs" />
    <Compile Include="Aggregates\Commands\ThingyDomainErrorAfterFirstCommand.cs" />
    <Compile Include="Aggregates\Commands\ThingyMultiplePingsCommand.cs" />
    <Compile Include="Aggregates\Commands\ThingyPingCommand.cs" />
    <Compile Include="Aggregates\Commands\ThingyRequestSagaCompleteCommand.cs" />
    <Compile Include="Aggregates\Commands\ThingyRequestSagaStartCommand.cs" />
    <Compile Include="Aggregates\Entities\ThingyMessage.cs" />
    <Compile Include="Aggregates\Entities\ThingyMessageId.cs" />
    <Compile Include="Aggregates\Entities\ThingyMessageLocator.cs" />
    <Compile Include="Aggregates\Events\ThingyDomainErrorAfterFirstEvent.cs" />
    <Compile Include="Aggregates\Events\ThingyMessageAddedEvent.cs" />
    <Compile Include="Aggregates\Events\ThingyPingEvent.cs" />
    <Compile Include="Aggregates\Events\ThingySagaCompleteRequestedEvent.cs" />
    <Compile Include="Aggregates\Events\ThingySagaStartRequestedEvent.cs" />
    <Compile Include="Aggregates\Queries\ThingyGetMessagesQuery.cs" />
    <Compile Include="Aggregates\Queries\ThingyGetQuery.cs" />
    <Compile Include="Aggregates\Queries\ThingyGetVersionQuery.cs" />
    <Compile Include="Aggregates\Sagas\Events\ThingySagaPingReceivedEvent.cs" />
    <Compile Include="Aggregates\Sagas\Events\ThingySagaCompletedEvent.cs" />
    <Compile Include="Aggregates\Sagas\Events\ThingySagaStartedEvent.cs" />
    <Compile Include="Aggregates\Sagas\ThingySaga.cs" />
    <Compile Include="Aggregates\Sagas\ThingySagaId.cs" />
    <Compile Include="Aggregates\Sagas\ThingySagaLocator.cs" />
    <Compile Include="Aggregates\Snapshots\ThingySnapshot.cs" />
    <Compile Include="Aggregates\Snapshots\ThingySnapshotV1.cs" />
    <Compile Include="Aggregates\Snapshots\ThingySnapshotV2.cs" />
    <Compile Include="Aggregates\Snapshots\ThingySnapshotVersion.cs" />
    <Compile Include="Aggregates\Snapshots\Upgraders\ThingySnapshotV1ToV2Upgrader.cs" />
    <Compile Include="Aggregates\Snapshots\Upgraders\ThingySnapshotV2ToV3Upgrader.cs" />
    <Compile Include="Aggregates\Thingy.cs" />
    <Compile Include="Aggregates\ThingyAggregate.cs" />
    <Compile Include="Aggregates\ThingyId.cs" />
    <Compile Include="Aggregates\ValueObjects\PingId.cs" />
    <Compile Include="Categories.cs" />
    <Compile Include="EventFlowTestHelpers.cs" />
    <Compile Include="Extensions\CommandBusExtensions.cs" />
    <Compile Include="Extensions\EventStoreExtensions.cs" />
<<<<<<< HEAD
    <Compile Include="Extensions\EventStoreMockExtensions.cs" />
=======
    <Compile Include="Extensions\MockLogExtensions.cs" />
>>>>>>> 3271e00b
    <Compile Include="Extensions\ObjectExtensions.cs" />
    <Compile Include="Extensions\ProcessExtensions.cs" />
    <Compile Include="Extensions\QueryProcessorExtensions.cs" />
    <Compile Include="HttpHelper.cs" />
    <Compile Include="Installer\InstalledSoftware.cs" />
    <Compile Include="IntegrationTest.cs" />
    <Compile Include="LogHelper.cs" />
    <Compile Include="ProcessHelper.cs" />
    <Compile Include="Properties\AssemblyInfo.cs" />
    <Compile Include="Installer\InstallHelper.cs" />
    <Compile Include="Installer\SoftwareDescription.cs" />
    <Compile Include="Suites\AggregateStoreExtensions.cs" />
    <Compile Include="Suites\InMemoryCacheTests.cs" />
    <Compile Include="Suites\TestSuiteForEventStore.cs" />
    <Compile Include="Suites\TestSuiteForReadModelStore.cs" />
    <Compile Include="Suites\TestSuiteForSnapshotStore.cs" />
    <Compile Include="Suites\TestSuiteForScheduler.cs" />
    <Compile Include="TcpHelper.cs" />
    <Compile Include="Test.cs" />
    <Compile Include="TestsFor.cs" />
    <Compile Include="TypeWithMissingCategoryLister.cs" />
    <Compile Include="WaitHelper.cs" />
  </ItemGroup>
  <ItemGroup>
    <ProjectReference Include="..\EventFlow\EventFlow.csproj">
      <Project>{11131251-778d-4d2e-bdd1-4844a789bca9}</Project>
      <Name>EventFlow</Name>
    </ProjectReference>
  </ItemGroup>
  <ItemGroup>
    <None Include="app.config" />
    <None Include="paket.references" />
  </ItemGroup>
  <Import Project="$(MSBuildToolsPath)\Microsoft.CSharp.targets" />
  <!-- To modify your build process, add your task inside one of the targets below and uncomment it. 
       Other similar extension points exist, see Microsoft.Common.targets.
  <Target Name="BeforeBuild">
  </Target>
  <Target Name="AfterBuild">
  </Target>
  -->
  <Import Project="..\..\.paket\paket.targets" />
  <Choose>
    <When Condition="$(TargetFrameworkIdentifier) == '.NETFramework' And $(TargetFrameworkVersion) == 'v4.5.1'">
      <ItemGroup>
        <Reference Include="Newtonsoft.Json">
          <HintPath>..\..\packages\Newtonsoft.Json\lib\net45\Newtonsoft.Json.dll</HintPath>
          <Private>True</Private>
          <Paket>True</Paket>
        </Reference>
      </ItemGroup>
    </When>
  </Choose>
  <Choose>
    <When Condition="$(TargetFrameworkIdentifier) == '.NETFramework' And $(TargetFrameworkVersion) == 'v4.5.1'">
      <ItemGroup>
        <Reference Include="Ploeh.AutoFixture">
          <HintPath>..\..\packages\test\AutoFixture\lib\net40\Ploeh.AutoFixture.dll</HintPath>
          <Private>True</Private>
          <Paket>True</Paket>
        </Reference>
      </ItemGroup>
    </When>
  </Choose>
  <Choose>
    <When Condition="$(TargetFrameworkIdentifier) == '.NETFramework' And $(TargetFrameworkVersion) == 'v4.5.1'">
      <ItemGroup>
        <Reference Include="Ploeh.AutoFixture.AutoMoq">
          <HintPath>..\..\packages\test\AutoFixture.AutoMoq\lib\net40\Ploeh.AutoFixture.AutoMoq.dll</HintPath>
          <Private>True</Private>
          <Paket>True</Paket>
        </Reference>
      </ItemGroup>
    </When>
  </Choose>
  <Choose>
    <When Condition="$(TargetFrameworkIdentifier) == '.NETFramework' And $(TargetFrameworkVersion) == 'v4.5.1'">
      <ItemGroup>
        <Reference Include="Castle.Core">
          <HintPath>..\..\packages\test\Castle.Core\lib\net45\Castle.Core.dll</HintPath>
          <Private>True</Private>
          <Paket>True</Paket>
        </Reference>
      </ItemGroup>
    </When>
  </Choose>
  <Choose>
    <When Condition="$(TargetFrameworkIdentifier) == '.NETFramework' And $(TargetFrameworkVersion) == 'v4.5.1'">
      <ItemGroup>
        <Reference Include="FluentAssertions.Core">
          <HintPath>..\..\packages\test\FluentAssertions\lib\net45\FluentAssertions.Core.dll</HintPath>
          <Private>True</Private>
          <Paket>True</Paket>
        </Reference>
        <Reference Include="FluentAssertions">
          <HintPath>..\..\packages\test\FluentAssertions\lib\net45\FluentAssertions.dll</HintPath>
          <Private>True</Private>
          <Paket>True</Paket>
        </Reference>
      </ItemGroup>
    </When>
  </Choose>
  <Choose>
    <When Condition="$(TargetFrameworkIdentifier) == '.NETFramework' And $(TargetFrameworkVersion) == 'v4.5.1'">
      <ItemGroup>
        <Reference Include="Moq">
          <HintPath>..\..\packages\test\Moq\lib\net45\Moq.dll</HintPath>
          <Private>True</Private>
          <Paket>True</Paket>
        </Reference>
      </ItemGroup>
    </When>
  </Choose>
  <Choose>
    <When Condition="$(TargetFrameworkIdentifier) == '.NETFramework' And $(TargetFrameworkVersion) == 'v4.5.1'">
      <ItemGroup>
        <Reference Include="nunit.framework">
          <HintPath>..\..\packages\test\NUnit\lib\net45\nunit.framework.dll</HintPath>
          <Private>True</Private>
          <Paket>True</Paket>
        </Reference>
      </ItemGroup>
    </When>
  </Choose>
</Project><|MERGE_RESOLUTION|>--- conflicted
+++ resolved
@@ -83,11 +83,8 @@
     <Compile Include="EventFlowTestHelpers.cs" />
     <Compile Include="Extensions\CommandBusExtensions.cs" />
     <Compile Include="Extensions\EventStoreExtensions.cs" />
-<<<<<<< HEAD
     <Compile Include="Extensions\EventStoreMockExtensions.cs" />
-=======
     <Compile Include="Extensions\MockLogExtensions.cs" />
->>>>>>> 3271e00b
     <Compile Include="Extensions\ObjectExtensions.cs" />
     <Compile Include="Extensions\ProcessExtensions.cs" />
     <Compile Include="Extensions\QueryProcessorExtensions.cs" />
