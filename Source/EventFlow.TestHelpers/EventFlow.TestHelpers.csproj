﻿<?xml version="1.0" encoding="utf-8"?>
<Project ToolsVersion="12.0" DefaultTargets="Build" xmlns="http://schemas.microsoft.com/developer/msbuild/2003">
  <Import Project="$(MSBuildExtensionsPath)\$(MSBuildToolsVersion)\Microsoft.Common.props" Condition="Exists('$(MSBuildExtensionsPath)\$(MSBuildToolsVersion)\Microsoft.Common.props')" />
  <PropertyGroup>
    <Configuration Condition=" '$(Configuration)' == '' ">Debug</Configuration>
    <Platform Condition=" '$(Platform)' == '' ">AnyCPU</Platform>
    <ProjectGuid>{571D291C-5E4C-43AF-855F-7C4E2F318F4C}</ProjectGuid>
    <OutputType>Library</OutputType>
    <AppDesignerFolder>Properties</AppDesignerFolder>
    <RootNamespace>EventFlow.TestHelpers</RootNamespace>
    <AssemblyName>EventFlow.TestHelpers</AssemblyName>
    <TargetFrameworkVersion>v4.5.1</TargetFrameworkVersion>
    <FileAlignment>512</FileAlignment>
  </PropertyGroup>
  <PropertyGroup Condition=" '$(Configuration)|$(Platform)' == 'Debug|AnyCPU' ">
    <DebugSymbols>true</DebugSymbols>
    <DebugType>full</DebugType>
    <Optimize>false</Optimize>
    <OutputPath>bin\Debug\</OutputPath>
    <DefineConstants>DEBUG;TRACE</DefineConstants>
    <ErrorReport>prompt</ErrorReport>
    <WarningLevel>4</WarningLevel>
    <TreatWarningsAsErrors>true</TreatWarningsAsErrors>
  </PropertyGroup>
  <PropertyGroup Condition=" '$(Configuration)|$(Platform)' == 'Release|AnyCPU' ">
    <DebugType>pdbonly</DebugType>
    <Optimize>true</Optimize>
    <OutputPath>bin\Release\</OutputPath>
    <DefineConstants>TRACE</DefineConstants>
    <ErrorReport>prompt</ErrorReport>
    <WarningLevel>4</WarningLevel>
    <TreatWarningsAsErrors>true</TreatWarningsAsErrors>
  </PropertyGroup>
  <ItemGroup>
    <Reference Include="System" />
    <Reference Include="System.Core" />
    <Reference Include="System.Xml.Linq" />
    <Reference Include="System.Data.DataSetExtensions" />
    <Reference Include="Microsoft.CSharp" />
    <Reference Include="System.Data" />
    <Reference Include="System.Xml" />
  </ItemGroup>
  <ItemGroup>
    <Compile Include="Aggregates\Commands\ThingyAddMessageCommand.cs" />
    <Compile Include="Aggregates\Commands\ThingyImportCommand.cs" />
    <Compile Include="Aggregates\Commands\ThingyNopCommand.cs" />
    <Compile Include="Aggregates\Commands\ThingyDomainErrorAfterFirstCommand.cs" />
    <Compile Include="Aggregates\Commands\ThingyMultiplePingsCommand.cs" />
    <Compile Include="Aggregates\Commands\ThingyPingCommand.cs" />
    <Compile Include="Aggregates\Entities\ThingyMessage.cs" />
    <Compile Include="Aggregates\Entities\ThingyMessageId.cs" />
    <Compile Include="Aggregates\Entities\ThingyMessageLocator.cs" />
    <Compile Include="Aggregates\Events\ThingyDomainErrorAfterFirstEvent.cs" />
    <Compile Include="Aggregates\Events\ThingyMessageAddedEvent.cs" />
    <Compile Include="Aggregates\Events\ThingyPingEvent.cs" />
    <Compile Include="Aggregates\Queries\ThingyGetMessagesQuery.cs" />
    <Compile Include="Aggregates\Queries\ThingyGetQuery.cs" />
    <Compile Include="Aggregates\Queries\ThingyGetVersionQuery.cs" />
    <Compile Include="Aggregates\Snapshots\ThingySnapshot.cs" />
    <Compile Include="Aggregates\Snapshots\ThingySnapshotV1.cs" />
    <Compile Include="Aggregates\Snapshots\ThingySnapshotV2.cs" />
    <Compile Include="Aggregates\Snapshots\ThingySnapshotVersion.cs" />
    <Compile Include="Aggregates\Snapshots\Upgraders\ThingySnapshotV1ToV2Upgrader.cs" />
    <Compile Include="Aggregates\Snapshots\Upgraders\ThingySnapshotV2ToV3Upgrader.cs" />
    <Compile Include="Aggregates\Thingy.cs" />
    <Compile Include="Aggregates\ThingyAggregate.cs" />
    <Compile Include="Aggregates\ThingyId.cs" />
    <Compile Include="Aggregates\ValueObjects\PingId.cs" />
    <Compile Include="Categories.cs" />
    <Compile Include="EventFlowTestHelpers.cs" />
    <Compile Include="Extensions\CommandBusExtensions.cs" />
    <Compile Include="Extensions\EventStoreExtensions.cs" />
    <Compile Include="Extensions\QueryProcessorExtensions.cs" />
    <Compile Include="IntegrationTest.cs" />
    <Compile Include="Properties\AssemblyInfo.cs" />
    <Compile Include="Suites\TestSuiteForEventStore.cs" />
    <Compile Include="Suites\TestSuiteForReadModelStore.cs" />
<<<<<<< HEAD
    <Compile Include="Suites\TestSuiteForSnapshotStore.cs" />
=======
    <Compile Include="Suites\TestSuiteForScheduler.cs" />
>>>>>>> 369f0424
    <Compile Include="Test.cs" />
    <Compile Include="TestsFor.cs" />
  </ItemGroup>
  <ItemGroup>
    <ProjectReference Include="..\EventFlow\EventFlow.csproj">
      <Project>{11131251-778d-4d2e-bdd1-4844a789bca9}</Project>
      <Name>EventFlow</Name>
    </ProjectReference>
  </ItemGroup>
  <ItemGroup>
    <None Include="app.config" />
    <None Include="paket.references" />
  </ItemGroup>
  <Import Project="$(MSBuildToolsPath)\Microsoft.CSharp.targets" />
  <!-- To modify your build process, add your task inside one of the targets below and uncomment it. 
       Other similar extension points exist, see Microsoft.Common.targets.
  <Target Name="BeforeBuild">
  </Target>
  <Target Name="AfterBuild">
  </Target>
  -->
  <Import Project="..\..\.paket\paket.targets" />
  <Choose>
    <When Condition="$(TargetFrameworkIdentifier) == '.NETFramework' And ($(TargetFrameworkVersion) == 'v4.5.1' Or $(TargetFrameworkVersion) == 'v4.5.2' Or $(TargetFrameworkVersion) == 'v4.5.3' Or $(TargetFrameworkVersion) == 'v4.6' Or $(TargetFrameworkVersion) == 'v4.6.1')">
      <ItemGroup>
        <Reference Include="Newtonsoft.Json">
          <HintPath>..\..\packages\Newtonsoft.Json\lib\net45\Newtonsoft.Json.dll</HintPath>
          <Private>True</Private>
          <Paket>True</Paket>
        </Reference>
      </ItemGroup>
    </When>
  </Choose>
  <Choose>
    <When Condition="$(TargetFrameworkIdentifier) == '.NETFramework' And ($(TargetFrameworkVersion) == 'v4.0' Or $(TargetFrameworkVersion) == 'v4.5' Or $(TargetFrameworkVersion) == 'v4.5.1' Or $(TargetFrameworkVersion) == 'v4.5.2' Or $(TargetFrameworkVersion) == 'v4.5.3' Or $(TargetFrameworkVersion) == 'v4.6' Or $(TargetFrameworkVersion) == 'v4.6.1')">
      <ItemGroup>
        <Reference Include="Ploeh.AutoFixture">
          <HintPath>..\..\packages\test\AutoFixture\lib\net40\Ploeh.AutoFixture.dll</HintPath>
          <Private>True</Private>
          <Paket>True</Paket>
        </Reference>
      </ItemGroup>
    </When>
  </Choose>
  <Choose>
    <When Condition="$(TargetFrameworkIdentifier) == '.NETFramework' And ($(TargetFrameworkVersion) == 'v4.5.1' Or $(TargetFrameworkVersion) == 'v4.5.2' Or $(TargetFrameworkVersion) == 'v4.5.3' Or $(TargetFrameworkVersion) == 'v4.6' Or $(TargetFrameworkVersion) == 'v4.6.1')">
      <ItemGroup>
        <Reference Include="Ploeh.AutoFixture.AutoMoq">
          <HintPath>..\..\packages\test\AutoFixture.AutoMoq\lib\net40\Ploeh.AutoFixture.AutoMoq.dll</HintPath>
          <Private>True</Private>
          <Paket>True</Paket>
        </Reference>
      </ItemGroup>
    </When>
  </Choose>
  <Choose>
    <When Condition="$(TargetFrameworkIdentifier) == '.NETCore' And $(TargetFrameworkVersion) == 'v4.5.1'">
      <ItemGroup>
        <Reference Include="FluentAssertions.Core">
          <HintPath>..\..\packages\test\FluentAssertions\lib\win81\FluentAssertions.Core.dll</HintPath>
          <Private>True</Private>
          <Paket>True</Paket>
        </Reference>
        <Reference Include="FluentAssertions">
          <HintPath>..\..\packages\test\FluentAssertions\lib\win81\FluentAssertions.dll</HintPath>
          <Private>True</Private>
          <Paket>True</Paket>
        </Reference>
      </ItemGroup>
    </When>
    <When Condition="$(TargetFrameworkIdentifier) == '.NETFramework' And ($(TargetFrameworkVersion) == 'v4.0')">
      <ItemGroup>
        <Reference Include="FluentAssertions.Core">
          <HintPath>..\..\packages\test\FluentAssertions\lib\net40\FluentAssertions.Core.dll</HintPath>
          <Private>True</Private>
          <Paket>True</Paket>
        </Reference>
        <Reference Include="FluentAssertions">
          <HintPath>..\..\packages\test\FluentAssertions\lib\net40\FluentAssertions.dll</HintPath>
          <Private>True</Private>
          <Paket>True</Paket>
        </Reference>
      </ItemGroup>
    </When>
    <When Condition="$(TargetFrameworkIdentifier) == '.NETFramework' And ($(TargetFrameworkVersion) == 'v4.5' Or $(TargetFrameworkVersion) == 'v4.5.1' Or $(TargetFrameworkVersion) == 'v4.5.2' Or $(TargetFrameworkVersion) == 'v4.5.3' Or $(TargetFrameworkVersion) == 'v4.6' Or $(TargetFrameworkVersion) == 'v4.6.1')">
      <ItemGroup>
        <Reference Include="FluentAssertions.Core">
          <HintPath>..\..\packages\test\FluentAssertions\lib\net45\FluentAssertions.Core.dll</HintPath>
          <Private>True</Private>
          <Paket>True</Paket>
        </Reference>
        <Reference Include="FluentAssertions">
          <HintPath>..\..\packages\test\FluentAssertions\lib\net45\FluentAssertions.dll</HintPath>
          <Private>True</Private>
          <Paket>True</Paket>
        </Reference>
      </ItemGroup>
    </When>
    <When Condition="$(TargetFrameworkIdentifier) == 'MonoAndroid'">
      <ItemGroup>
        <Reference Include="FluentAssertions.Core">
          <HintPath>..\..\packages\test\FluentAssertions\lib\monoandroid\FluentAssertions.Core.dll</HintPath>
          <Private>True</Private>
          <Paket>True</Paket>
        </Reference>
      </ItemGroup>
    </When>
    <When Condition="$(TargetFrameworkIdentifier) == 'MonoTouch'">
      <ItemGroup>
        <Reference Include="FluentAssertions.Core">
          <HintPath>..\..\packages\test\FluentAssertions\lib\monotouch\FluentAssertions.Core.dll</HintPath>
          <Private>True</Private>
          <Paket>True</Paket>
        </Reference>
      </ItemGroup>
    </When>
    <When Condition="$(TargetFrameworkIdentifier) == 'Silverlight' And $(TargetFrameworkVersion) == 'v5.0'">
      <ItemGroup>
        <Reference Include="FluentAssertions.Core">
          <HintPath>..\..\packages\test\FluentAssertions\lib\sl5\FluentAssertions.Core.dll</HintPath>
          <Private>True</Private>
          <Paket>True</Paket>
        </Reference>
        <Reference Include="FluentAssertions">
          <HintPath>..\..\packages\test\FluentAssertions\lib\sl5\FluentAssertions.dll</HintPath>
          <Private>True</Private>
          <Paket>True</Paket>
        </Reference>
        <Reference Include="Microsoft.VisualStudio.QualityTools.UnitTesting.Silverlight">
          <HintPath>..\..\packages\test\FluentAssertions\lib\sl5\Microsoft.VisualStudio.QualityTools.UnitTesting.Silverlight.dll</HintPath>
          <Private>True</Private>
          <Paket>True</Paket>
        </Reference>
      </ItemGroup>
    </When>
    <When Condition="$(TargetFrameworkIdentifier) == 'WindowsPhone' And ($(TargetFrameworkVersion) == 'v8.0' Or $(TargetFrameworkVersion) == 'v8.1')">
      <ItemGroup>
        <Reference Include="FluentAssertions.Core">
          <HintPath>..\..\packages\test\FluentAssertions\lib\wp8\FluentAssertions.Core.dll</HintPath>
          <Private>True</Private>
          <Paket>True</Paket>
        </Reference>
        <Reference Include="FluentAssertions">
          <HintPath>..\..\packages\test\FluentAssertions\lib\wp8\FluentAssertions.dll</HintPath>
          <Private>True</Private>
          <Paket>True</Paket>
        </Reference>
      </ItemGroup>
    </When>
    <When Condition="$(TargetFrameworkIdentifier) == 'WindowsPhoneApp'">
      <ItemGroup>
        <Reference Include="FluentAssertions.Core">
          <HintPath>..\..\packages\test\FluentAssertions\lib\wpa81\FluentAssertions.Core.dll</HintPath>
          <Private>True</Private>
          <Paket>True</Paket>
        </Reference>
        <Reference Include="FluentAssertions">
          <HintPath>..\..\packages\test\FluentAssertions\lib\wpa81\FluentAssertions.dll</HintPath>
          <Private>True</Private>
          <Paket>True</Paket>
        </Reference>
      </ItemGroup>
    </When>
    <When Condition="$(TargetFrameworkIdentifier) == 'Xamarin.iOS'">
      <ItemGroup>
        <Reference Include="FluentAssertions.Core">
          <HintPath>..\..\packages\test\FluentAssertions\lib\xamarin.ios\FluentAssertions.Core.dll</HintPath>
          <Private>True</Private>
          <Paket>True</Paket>
        </Reference>
      </ItemGroup>
    </When>
    <When Condition="$(TargetFrameworkProfile) == 'Profile32'">
      <ItemGroup>
        <Reference Include="FluentAssertions.Core">
          <HintPath>..\..\packages\test\FluentAssertions\lib\portable-win81+wpa81\FluentAssertions.Core.dll</HintPath>
          <Private>True</Private>
          <Paket>True</Paket>
        </Reference>
        <Reference Include="FluentAssertions">
          <HintPath>..\..\packages\test\FluentAssertions\lib\portable-win81+wpa81\FluentAssertions.dll</HintPath>
          <Private>True</Private>
          <Paket>True</Paket>
        </Reference>
      </ItemGroup>
    </When>
    <When Condition="($(TargetFrameworkIdentifier) == '.NETCore' And $(TargetFrameworkVersion) == 'v4.5') Or ($(TargetFrameworkIdentifier) == 'Xamarin.Mac') Or ($(TargetFrameworkProfile) == 'Profile5') Or ($(TargetFrameworkProfile) == 'Profile6') Or ($(TargetFrameworkProfile) == 'Profile7') Or ($(TargetFrameworkProfile) == 'Profile14') Or ($(TargetFrameworkProfile) == 'Profile19') Or ($(TargetFrameworkProfile) == 'Profile24') Or ($(TargetFrameworkProfile) == 'Profile31') Or ($(TargetFrameworkProfile) == 'Profile37') Or ($(TargetFrameworkProfile) == 'Profile42') Or ($(TargetFrameworkProfile) == 'Profile44') Or ($(TargetFrameworkProfile) == 'Profile47') Or ($(TargetFrameworkProfile) == 'Profile49') Or ($(TargetFrameworkProfile) == 'Profile78') Or ($(TargetFrameworkProfile) == 'Profile84') Or ($(TargetFrameworkProfile) == 'Profile92') Or ($(TargetFrameworkProfile) == 'Profile102') Or ($(TargetFrameworkProfile) == 'Profile111') Or ($(TargetFrameworkProfile) == 'Profile136') Or ($(TargetFrameworkProfile) == 'Profile147') Or ($(TargetFrameworkProfile) == 'Profile151') Or ($(TargetFrameworkProfile) == 'Profile157') Or ($(TargetFrameworkProfile) == 'Profile158') Or ($(TargetFrameworkProfile) == 'Profile225') Or ($(TargetFrameworkProfile) == 'Profile240') Or ($(TargetFrameworkProfile) == 'Profile255') Or ($(TargetFrameworkProfile) == 'Profile259') Or ($(TargetFrameworkProfile) == 'Profile328') Or ($(TargetFrameworkProfile) == 'Profile336') Or ($(TargetFrameworkProfile) == 'Profile344')">
      <ItemGroup>
        <Reference Include="FluentAssertions.Core">
          <HintPath>..\..\packages\test\FluentAssertions\lib\portable-net40+sl5+win8+wp8+wpa81\FluentAssertions.Core.dll</HintPath>
          <Private>True</Private>
          <Paket>True</Paket>
        </Reference>
        <Reference Include="FluentAssertions">
          <HintPath>..\..\packages\test\FluentAssertions\lib\portable-net40+sl5+win8+wp8+wpa81\FluentAssertions.dll</HintPath>
          <Private>True</Private>
          <Paket>True</Paket>
        </Reference>
      </ItemGroup>
    </When>
  </Choose>
  <Choose>
    <When Condition="$(TargetFrameworkIdentifier) == '.NETFramework' And $(TargetFrameworkVersion) == 'v3.5'">
      <ItemGroup>
        <Reference Include="Moq">
          <HintPath>..\..\packages\test\Moq\lib\net35\Moq.dll</HintPath>
          <Private>True</Private>
          <Paket>True</Paket>
        </Reference>
      </ItemGroup>
    </When>
    <When Condition="$(TargetFrameworkIdentifier) == '.NETFramework' And ($(TargetFrameworkVersion) == 'v4.0' Or $(TargetFrameworkVersion) == 'v4.5' Or $(TargetFrameworkVersion) == 'v4.5.1' Or $(TargetFrameworkVersion) == 'v4.5.2' Or $(TargetFrameworkVersion) == 'v4.5.3' Or $(TargetFrameworkVersion) == 'v4.6' Or $(TargetFrameworkVersion) == 'v4.6.1')">
      <ItemGroup>
        <Reference Include="Moq">
          <HintPath>..\..\packages\test\Moq\lib\net40\Moq.dll</HintPath>
          <Private>True</Private>
          <Paket>True</Paket>
        </Reference>
      </ItemGroup>
    </When>
    <When Condition="$(TargetFrameworkIdentifier) == 'Silverlight' And $(TargetFrameworkVersion) == 'v5.0'">
      <ItemGroup>
        <Reference Include="Moq.Silverlight">
          <HintPath>..\..\packages\test\Moq\lib\sl5\Moq.Silverlight.dll</HintPath>
          <Private>True</Private>
          <Paket>True</Paket>
        </Reference>
      </ItemGroup>
    </When>
  </Choose>
  <ItemGroup>
    <Reference Include="nunit.framework">
      <HintPath>..\..\packages\test\NUnit\lib\nunit.framework.dll</HintPath>
      <Private>True</Private>
      <Paket>True</Paket>
    </Reference>
  </ItemGroup>
</Project><|MERGE_RESOLUTION|>--- conflicted
+++ resolved
@@ -75,11 +75,8 @@
     <Compile Include="Properties\AssemblyInfo.cs" />
     <Compile Include="Suites\TestSuiteForEventStore.cs" />
     <Compile Include="Suites\TestSuiteForReadModelStore.cs" />
-<<<<<<< HEAD
     <Compile Include="Suites\TestSuiteForSnapshotStore.cs" />
-=======
     <Compile Include="Suites\TestSuiteForScheduler.cs" />
->>>>>>> 369f0424
     <Compile Include="Test.cs" />
     <Compile Include="TestsFor.cs" />
   </ItemGroup>
