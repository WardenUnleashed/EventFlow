﻿<Project Sdk="Microsoft.NET.Sdk">
  <Import Project="../Common.props" />
  <PropertyGroup>
    <TargetFrameworks>net452;netstandard2.0</TargetFrameworks>
    <TreatWarningsAsErrors>True</TreatWarningsAsErrors>
    <GenerateAssemblyInfo>False</GenerateAssemblyInfo>
    <GeneratePackageOnBuild>False</GeneratePackageOnBuild>
    <PackageRequireLicenseAcceptance>True</PackageRequireLicenseAcceptance>
    <Title>EventFlow.TestHelpers</Title>
    <Authors>Rasmus Mikkelsen</Authors>
    <Company>Rasmus Mikkelsen</Company>
    <Copyright>Copyright (c) Rasmus Mikkelsen 2015 - 2018</Copyright>
    <Description>
      A collection of test helpers used to help develop event and read model stores for EventFlow. Please
      note that this is an alpha initial release of the test helpers package and content is subject
      to change.
    </Description>
    <PackageTags>CQRS ES event sourcing</PackageTags>
    <RepositoryType>git</RepositoryType>
    <RepositoryUrl>https://github.com/eventflow/EventFlow</RepositoryUrl>
    <PackageProjectUrl>http://docs.geteventflow.net/</PackageProjectUrl>
    <PackageIconUrl>https://raw.githubusercontent.com/eventflow/EventFlow/develop/icon-128.png</PackageIconUrl>
    <PackageLicenseExpression>MIT</PackageLicenseExpression>
    <NeutralLanguage>en-US</NeutralLanguage>
    <PackageReleaseNotes>UPDATED BY BUILD</PackageReleaseNotes>
  </PropertyGroup>

  <ItemGroup>
    <PackageReference Include="AutoFixture.AutoMoq" Version="4.8.0" />
    <PackageReference Include="FluentAssertions" Version="5.6.0" />
    <PackageReference Include="Microsoft.SourceLink.GitHub" Version="1.0.0-beta2-19270-01" PrivateAssets="All" />
    <PackageReference Include="Moq" Version="4.7.99" />
    <PackageReference Include="NUnit" Version="3.11.0" />
  </ItemGroup>
<<<<<<< HEAD
  <ItemGroup Condition="'$(TargetFramework)' == 'netstandard2.0'">
    <PackageReference Include="System.Data.SqlClient" Version="4.3.0" />
  </ItemGroup>
  <ItemGroup>
    <ProjectReference Include="..\EventFlow\EventFlow.csproj" />
  </ItemGroup>
  <ItemGroup Condition="'$(TargetFramework)' == 'net452'">
=======

  <ItemGroup>
    <ProjectReference Include="..\EventFlow\EventFlow.csproj" />
  </ItemGroup>

  <ItemGroup>
>>>>>>> 532eca29
    <Reference Include="System.Management" />
    <Reference Include="System.Net.Http" />
  </ItemGroup>
</Project><|MERGE_RESOLUTION|>--- conflicted
+++ resolved
@@ -32,23 +32,18 @@
     <PackageReference Include="Moq" Version="4.7.99" />
     <PackageReference Include="NUnit" Version="3.11.0" />
   </ItemGroup>
-<<<<<<< HEAD
+   
   <ItemGroup Condition="'$(TargetFramework)' == 'netstandard2.0'">
     <PackageReference Include="System.Data.SqlClient" Version="4.3.0" />
   </ItemGroup>
+   
+  <ItemGroup Condition="'$(TargetFramework)' == 'net452'">
+    <Reference Include="System.Management" />
+    <Reference Include="System.Net.Http" />
+  </ItemGroup>
+   
   <ItemGroup>
     <ProjectReference Include="..\EventFlow\EventFlow.csproj" />
   </ItemGroup>
-  <ItemGroup Condition="'$(TargetFramework)' == 'net452'">
-=======
-
-  <ItemGroup>
-    <ProjectReference Include="..\EventFlow\EventFlow.csproj" />
-  </ItemGroup>
-
-  <ItemGroup>
->>>>>>> 532eca29
-    <Reference Include="System.Management" />
-    <Reference Include="System.Net.Http" />
-  </ItemGroup>
+   
 </Project>