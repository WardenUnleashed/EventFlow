﻿<?xml version="1.0" encoding="utf-8"?>
<Project ToolsVersion="12.0" DefaultTargets="Build" xmlns="http://schemas.microsoft.com/developer/msbuild/2003">
  <Import Project="$(MSBuildExtensionsPath)\$(MSBuildToolsVersion)\Microsoft.Common.props" Condition="Exists('$(MSBuildExtensionsPath)\$(MSBuildToolsVersion)\Microsoft.Common.props')" />
  <PropertyGroup>
    <Configuration Condition=" '$(Configuration)' == '' ">Debug</Configuration>
    <Platform Condition=" '$(Platform)' == '' ">AnyCPU</Platform>
    <ProjectGuid>{7747E4A0-B378-46B6-837D-5E78C497B061}</ProjectGuid>
    <OutputType>Library</OutputType>
    <AppDesignerFolder>Properties</AppDesignerFolder>
    <RootNamespace>EventFlow.Tests</RootNamespace>
    <AssemblyName>EventFlow.Tests</AssemblyName>
    <TargetFrameworkVersion>v4.5.1</TargetFrameworkVersion>
    <FileAlignment>512</FileAlignment>
  </PropertyGroup>
  <PropertyGroup Condition=" '$(Configuration)|$(Platform)' == 'Debug|AnyCPU' ">
    <DebugSymbols>true</DebugSymbols>
    <DebugType>full</DebugType>
    <Optimize>false</Optimize>
    <OutputPath>bin\Debug\</OutputPath>
    <DefineConstants>DEBUG;TRACE</DefineConstants>
    <ErrorReport>prompt</ErrorReport>
    <WarningLevel>4</WarningLevel>
    <TreatWarningsAsErrors>true</TreatWarningsAsErrors>
    <PlatformTarget>AnyCPU</PlatformTarget>
  </PropertyGroup>
  <PropertyGroup Condition=" '$(Configuration)|$(Platform)' == 'Release|AnyCPU' ">
    <DebugType>pdbonly</DebugType>
    <Optimize>true</Optimize>
    <OutputPath>bin\Release\</OutputPath>
    <DefineConstants>TRACE</DefineConstants>
    <ErrorReport>prompt</ErrorReport>
    <WarningLevel>4</WarningLevel>
    <TreatWarningsAsErrors>true</TreatWarningsAsErrors>
  </PropertyGroup>
  <ItemGroup>
    <Reference Include="FluentAssertions, Version=3.5.0.0, Culture=neutral, PublicKeyToken=33f2691a05b67b6a, processorArchitecture=MSIL">
      <HintPath>..\..\packages\FluentAssertions.3.5.0\lib\net45\FluentAssertions.dll</HintPath>
      <Private>True</Private>
    </Reference>
    <Reference Include="FluentAssertions.Core, Version=3.5.0.0, Culture=neutral, PublicKeyToken=33f2691a05b67b6a, processorArchitecture=MSIL">
      <HintPath>..\..\packages\FluentAssertions.3.5.0\lib\net45\FluentAssertions.Core.dll</HintPath>
      <Private>True</Private>
    </Reference>
    <Reference Include="Moq, Version=4.2.1507.118, Culture=neutral, PublicKeyToken=69f491c39445e920, processorArchitecture=MSIL">
      <HintPath>..\..\packages\Moq.4.2.1507.0118\lib\net40\Moq.dll</HintPath>
      <Private>True</Private>
    </Reference>
    <Reference Include="Newtonsoft.Json, Version=7.0.0.0, Culture=neutral, PublicKeyToken=30ad4fe6b2a6aeed, processorArchitecture=MSIL">
      <HintPath>..\..\packages\Newtonsoft.Json.7.0.1\lib\net45\Newtonsoft.Json.dll</HintPath>
      <Private>True</Private>
    </Reference>
    <Reference Include="nunit.framework">
      <HintPath>..\..\packages\NUnit.2.6.4\lib\nunit.framework.dll</HintPath>
    </Reference>
    <Reference Include="Ploeh.AutoFixture, Version=3.31.1.0, Culture=neutral, PublicKeyToken=b24654c590009d4f, processorArchitecture=MSIL">
      <HintPath>..\..\packages\AutoFixture.3.31.1\lib\net40\Ploeh.AutoFixture.dll</HintPath>
      <Private>True</Private>
    </Reference>
    <Reference Include="Ploeh.AutoFixture.AutoMoq, Version=3.31.1.0, Culture=neutral, PublicKeyToken=b24654c590009d4f, processorArchitecture=MSIL">
      <HintPath>..\..\packages\AutoFixture.AutoMoq.3.31.1\lib\net40\Ploeh.AutoFixture.AutoMoq.dll</HintPath>
      <Private>True</Private>
    </Reference>
    <Reference Include="System" />
    <Reference Include="System.Core" />
    <Reference Include="System.Xml.Linq" />
    <Reference Include="System.Data.DataSetExtensions" />
    <Reference Include="Microsoft.CSharp" />
    <Reference Include="System.Data" />
    <Reference Include="System.Xml" />
  </ItemGroup>
  <ItemGroup>
    <Compile Include="IntegrationTests\BackwardCompatibilityTests.cs" />
    <Compile Include="IntegrationTests\ConfigurationTests.cs" />
    <Compile Include="IntegrationTests\DomainTests.cs" />
    <Compile Include="IntegrationTests\EventStores\FilesEventStoreTests.cs" />
    <Compile Include="IntegrationTests\EventStores\InMemoryEventStoreTests.cs" />
    <Compile Include="IntegrationTests\InMemoryConfiguration.cs" />
    <Compile Include="IntegrationTests\ReadStores\InMemoryReadModelStoreTests.cs" />
    <Compile Include="IntegrationTests\ResolverTests.cs" />
    <Compile Include="UnitTests\Aggregates\AggregateRootNameTests.cs" />
    <Compile Include="UnitTests\Aggregates\AggregateRootApplyEventTests.cs" />
    <Compile Include="UnitTests\Aggregates\AggregateStateTests.cs" />
<<<<<<< HEAD
    <Compile Include="UnitTests\Commands\DeterministicIdCommandTests.cs" />
    <Compile Include="UnitTests\Core\CircularBufferTests.cs" />
=======
    <Compile Include="UnitTests\Commands\DistinctCommandTests.cs" />
>>>>>>> 3c1cd5b4
    <Compile Include="UnitTests\Core\IdentityTests.cs" />
    <Compile Include="UnitTests\Extensions\StringExtensionsTests.cs" />
    <Compile Include="UnitTests\Queries\QueryProcessorTests.cs" />
    <Compile Include="UnitTests\ReadStores\ReadModelDomainEventApplierTests.cs" />
    <Compile Include="Properties\AssemblyInfo.cs" />
    <Compile Include="UnitTests\Aggregates\AggregateIdTests.cs" />
    <Compile Include="UnitTests\Aggregates\AggregateRootTests.cs" />
    <Compile Include="UnitTests\Aggregates\MetadataTests.cs" />
    <Compile Include="UnitTests\CommandBusTests.cs" />
    <Compile Include="UnitTests\Configuration\Registrations\AutofacServiceRegistrationTests.cs" />
    <Compile Include="UnitTests\Core\LabelTests.cs" />
    <Compile Include="UnitTests\Core\TransientFaultHandlerTests.cs" />
    <Compile Include="UnitTests\EventStores\EventDefinitionServiceTests.cs" />
    <Compile Include="UnitTests\EventStores\EventStoreTests.cs" />
    <Compile Include="UnitTests\EventStores\EventUpgradeManagerTests.cs" />
    <Compile Include="UnitTests\ReadStores\ReadModelPopulatorTests.cs" />
    <Compile Include="UnitTests\ReadStores\ReadStoreManagerTests.cs" />
    <Compile Include="UnitTests\Subscribers\DispatchToEventSubscribersTests.cs" />
    <Compile Include="UnitTests\ValueObjects\SingleValueObjectConverterTests.cs" />
    <Compile Include="UnitTests\ValueObjects\SingleValueObjectTests.cs" />
    <Compile Include="UnitTests\ValueObjects\ValueObjectTests.cs" />
  </ItemGroup>
  <ItemGroup>
    <None Include="app.config" />
    <None Include="packages.config" />
  </ItemGroup>
  <ItemGroup>
    <ProjectReference Include="..\EventFlow.TestHelpers\EventFlow.TestHelpers.csproj">
      <Project>{571d291c-5e4c-43af-855f-7c4e2f318f4c}</Project>
      <Name>EventFlow.TestHelpers</Name>
    </ProjectReference>
    <ProjectReference Include="..\EventFlow\EventFlow.csproj">
      <Project>{11131251-778d-4d2e-bdd1-4844a789bca9}</Project>
      <Name>EventFlow</Name>
    </ProjectReference>
  </ItemGroup>
  <ItemGroup>
    <Folder Include="TestData\FilesEventStore\" />
  </ItemGroup>
  <ItemGroup>
    <Service Include="{82A7F48D-3B50-4B1E-B82E-3ADA8210C358}" />
  </ItemGroup>
  <Import Project="$(MSBuildToolsPath)\Microsoft.CSharp.targets" />
  <!-- To modify your build process, add your task inside one of the targets below and uncomment it. 
       Other similar extension points exist, see Microsoft.Common.targets.
  <Target Name="BeforeBuild">
  </Target>
  <Target Name="AfterBuild">
  </Target>
  -->
</Project><|MERGE_RESOLUTION|>--- conflicted
+++ resolved
@@ -80,12 +80,8 @@
     <Compile Include="UnitTests\Aggregates\AggregateRootNameTests.cs" />
     <Compile Include="UnitTests\Aggregates\AggregateRootApplyEventTests.cs" />
     <Compile Include="UnitTests\Aggregates\AggregateStateTests.cs" />
-<<<<<<< HEAD
-    <Compile Include="UnitTests\Commands\DeterministicIdCommandTests.cs" />
+    <Compile Include="UnitTests\Commands\DistinctCommandTests.cs" />
     <Compile Include="UnitTests\Core\CircularBufferTests.cs" />
-=======
-    <Compile Include="UnitTests\Commands\DistinctCommandTests.cs" />
->>>>>>> 3c1cd5b4
     <Compile Include="UnitTests\Core\IdentityTests.cs" />
     <Compile Include="UnitTests\Extensions\StringExtensionsTests.cs" />
     <Compile Include="UnitTests\Queries\QueryProcessorTests.cs" />
