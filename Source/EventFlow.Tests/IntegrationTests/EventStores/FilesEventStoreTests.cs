﻿// The MIT License (MIT)
//
// Copyright (c) 2015 Rasmus Mikkelsen
// https://github.com/rasmus/EventFlow
//
// Permission is hereby granted, free of charge, to any person obtaining a copy of
// this software and associated documentation files (the "Software"), to deal in
// the Software without restriction, including without limitation the rights to
// use, copy, modify, merge, publish, distribute, sublicense, and/or sell copies of
// the Software, and to permit persons to whom the Software is furnished to do so,
// subject to the following conditions:
//
// The above copyright notice and this permission notice shall be included in all
// copies or substantial portions of the Software.
//
// THE SOFTWARE IS PROVIDED "AS IS", WITHOUT WARRANTY OF ANY KIND, EXPRESS OR
// IMPLIED, INCLUDING BUT NOT LIMITED TO THE WARRANTIES OF MERCHANTABILITY, FITNESS
// FOR A PARTICULAR PURPOSE AND NONINFRINGEMENT. IN NO EVENT SHALL THE AUTHORS OR
// COPYRIGHT HOLDERS BE LIABLE FOR ANY CLAIM, DAMAGES OR OTHER LIABILITY, WHETHER
// IN AN ACTION OF CONTRACT, TORT OR OTHERWISE, ARISING FROM, OUT OF OR IN
// CONNECTION WITH THE SOFTWARE OR THE USE OR OTHER DEALINGS IN THE SOFTWARE.

using System;
using System.IO;
using System.Threading;
using System.Threading.Tasks;
using EventFlow.Aggregates;
using EventFlow.Configuration;
using EventFlow.EventStores.Files;
using EventFlow.Extensions;
using EventFlow.ReadStores;
using EventFlow.ReadStores.InMemory;
using EventFlow.TestHelpers;
using EventFlow.TestHelpers.Aggregates.Test.ReadModels;
using EventFlow.TestHelpers.Suites;

namespace EventFlow.Tests.IntegrationTests.EventStores
{
    public class FilesEventStoreTests : EventStoreSuite<FilesEventStoreTests.FilesConfiguration>
    {
        public class FilesConfiguration : IntegrationTestConfiguration
        {
            private IInMemoryReadModelStore<InMemoryTestAggregateReadModel> _inMemoryReadModelStore;
            private IFilesEventStoreConfiguration _configuration;
            private IReadModelPopulator _readModelPopulator;

            public override IRootResolver CreateRootResolver(EventFlowOptions eventFlowOptions)
            {
                var storePath = Path.Combine(
                    Path.GetTempPath(),
                    Guid.NewGuid().ToString());
                Directory.CreateDirectory(storePath);

                var resolver = eventFlowOptions
                    .UseInMemoryReadStoreFor<InMemoryTestAggregateReadModel, ILocateByAggregateId>()
                    .UseFilesEventStore(FilesEventStoreConfiguration.Create(storePath))
                    .CreateResolver();

                _inMemoryReadModelStore = resolver.Resolve<IInMemoryReadModelStore<InMemoryTestAggregateReadModel>>();
                _configuration = resolver.Resolve<IFilesEventStoreConfiguration>();
                _readModelPopulator = resolver.Resolve<IReadModelPopulator>();

                return resolver;
            }

<<<<<<< HEAD
            public override Task<ITestAggregateReadModel> GetTestAggregateReadModelAsync(IIdentity id)
=======
            public override async Task<ITestAggregateReadModel> GetTestAggregateReadModel(IIdentity id)
>>>>>>> d6431af2
            {
                return await _inMemoryReadModelStore.GetByIdAsync(id.Value, CancellationToken.None).ConfigureAwait(false);
            }

            public override Task PurgeTestAggregateReadModelAsync()
            {
                return _readModelPopulator.PurgeAsync<TestAggregateReadModel>(CancellationToken.None);
            }

            public override Task PopulateTestAggregateReadModelAsync()
            {
                return _readModelPopulator.PopulateAsync<TestAggregateReadModel>(CancellationToken.None);
            }

            public override void TearDown()
            {
                Directory.Delete(_configuration.StorePath, true);
            }
        }
    }
}<|MERGE_RESOLUTION|>--- conflicted
+++ resolved
@@ -63,23 +63,19 @@
                 return resolver;
             }
 
-<<<<<<< HEAD
-            public override Task<ITestAggregateReadModel> GetTestAggregateReadModelAsync(IIdentity id)
-=======
-            public override async Task<ITestAggregateReadModel> GetTestAggregateReadModel(IIdentity id)
->>>>>>> d6431af2
+            public override async Task<ITestAggregateReadModel> GetTestAggregateReadModelAsync(IIdentity id)
             {
                 return await _inMemoryReadModelStore.GetByIdAsync(id.Value, CancellationToken.None).ConfigureAwait(false);
             }
 
             public override Task PurgeTestAggregateReadModelAsync()
             {
-                return _readModelPopulator.PurgeAsync<TestAggregateReadModel>(CancellationToken.None);
+                return _readModelPopulator.PurgeAsync<InMemoryTestAggregateReadModel>(CancellationToken.None);
             }
 
             public override Task PopulateTestAggregateReadModelAsync()
             {
-                return _readModelPopulator.PopulateAsync<TestAggregateReadModel>(CancellationToken.None);
+                return _readModelPopulator.PopulateAsync<InMemoryTestAggregateReadModel>(CancellationToken.None);
             }
 
             public override void TearDown()
